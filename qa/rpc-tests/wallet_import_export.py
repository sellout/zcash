--- conflicted
+++ resolved
@@ -77,19 +77,11 @@
 # Helper functions
 def parse_wallet_file(dump_path):
     file_lines = open(dump_path, "r", encoding="utf8").readlines()
-<<<<<<< HEAD
     # We expect information about the HDSeed and fingerpring in the header
     assert_true("recovery_phrase" in file_lines[5], "Expected emergency recovery phrase")
     assert_true("language" in file_lines[6], "Expected mnemonic seed language")
     assert_true("fingerprint" in file_lines[7], "Expected mnemonic seed fingerprint")
     mnemonic = file_lines[5].split("=")[1].replace("\"", "").strip()
-=======
-    # We expect information about the HDSeed and fingerprint in the header
-    assert_true("HDSeed" in file_lines[4], "Expected HDSeed")
-    assert_true("fingerprint" in file_lines[4], "Expected fingerprint")
-    seed_comment_line = file_lines[4][2:].split()  # ["HDSeed=...", "fingerprint=..."]
-    assert_true(seed_comment_line[0].split("=")[1] != seed_comment_line[1].split("=")[1], "The seed should not equal the fingerprint")
->>>>>>> c76b756a
     (t_keys, i) = parse_wallet_file_lines(file_lines, 0)
     (sprout_keys, i) = parse_wallet_file_lines(file_lines, i)
     (sapling_keys, i) = parse_wallet_file_lines(file_lines, i)
