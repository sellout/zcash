--- conflicted
+++ resolved
@@ -196,15 +196,10 @@
         memory_cleanse(data.data(), data.size());
         return ret;
     }
-<<<<<<< HEAD
 
     std::string operator()(const libzcash::UnifiedFullViewingKey& ufvk) const {
         return ufvk.Encode(keyConstants);
     }
-
-    std::string operator()(const libzcash::InvalidEncoding& no) const { return {}; }
-=======
->>>>>>> 423489c5
 };
 
 class SpendingKeyEncoder
