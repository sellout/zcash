use std::{
    convert::TryInto,
    ffi::{CStr, CString},
    ptr::{self, NonNull},
};

use libc::{c_char, c_void};
use zcash_address::{
    unified::{self, Container, Encoding},
    FromAddress, Network, ToAddress, ZcashAddress,
};
use zcash_primitives::sapling;

pub type UnifiedAddressObj = NonNull<c_void>;
pub type AddReceiverCb =
    unsafe extern "C" fn(ua: Option<UnifiedAddressObj>, raw: *const u8) -> bool;
pub type UnknownReceiverCb = unsafe extern "C" fn(
    ua: Option<UnifiedAddressObj>,
    typecode: u32,
    data: *const u8,
    len: usize,
) -> bool;
pub type GetTypecodeCb = unsafe extern "C" fn(ua: Option<UnifiedAddressObj>, index: usize) -> u32;
pub type GetReceiverLenCb =
    unsafe extern "C" fn(ua: Option<UnifiedAddressObj>, index: usize) -> usize;
pub type GetReceiverDataCb =
    unsafe extern "C" fn(ua: Option<UnifiedAddressObj>, index: usize, data: *mut u8, length: usize);

pub(crate) fn network_from_cstr(network: *const c_char) -> Option<Network> {
    match unsafe { CStr::from_ptr(network) }.to_str().unwrap() {
        "main" => Some(Network::Main),
        "test" => Some(Network::Test),
        "regtest" => Some(Network::Regtest),
        s => {
            tracing::error!("Unsupported network type string '{}'", s);
            None
        }
    }
}

struct UnifiedAddressHelper {
    net: Network,
    ua: unified::Address,
}

impl FromAddress for UnifiedAddressHelper {
    fn from_unified(
        net: Network,
        ua: unified::Address,
    ) -> Result<Self, zcash_address::UnsupportedAddress> {
        Ok(Self { net, ua })
    }
}

impl UnifiedAddressHelper {
    fn into_cpp(
        self,
        network: Network,
        ua_obj: Option<UnifiedAddressObj>,
        sapling_cb: Option<AddReceiverCb>,
        p2sh_cb: Option<AddReceiverCb>,
        p2pkh_cb: Option<AddReceiverCb>,
        unknown_cb: Option<UnknownReceiverCb>,
    ) -> bool {
        if self.net != network {
            tracing::error!(
                "Unified Address is for {:?} but node is on {:?}",
                self.net,
                network
            );
            return false;
        }

        self.ua
<<<<<<< HEAD
            .items()
            .into_iter()
=======
            .items_as_parsed()
            .iter()
>>>>>>> 0403799b
            .map(|receiver| match receiver {
                unified::Receiver::Orchard(data) => {
                    // ZIP 316: Senders MUST reject Unified Addresses in which any
                    // constituent address does not meet the validation requirements of
                    // its Receiver Encoding.
                    // TODO: Add this API to the orchard crate.
                    // if let Err(e) = orchard::Address::from_bytes(data) {
                    //     tracing::error!("{}", e);
                    //     false
                    // } else {
                    {
                        unsafe {
                            // TODO: Replace with Orchard support.
                            (unknown_cb.unwrap())(ua_obj, 0x03, data.as_ptr(), data.len())
                        }
                    }
                }
                unified::Receiver::Sapling(data) => {
                    // ZIP 316: Senders MUST reject Unified Addresses in which any
                    // constituent address does not meet the validation requirements of
                    // its Receiver Encoding.
                    if sapling::PaymentAddress::from_bytes(data).is_none() {
                        tracing::error!("Unified Address contains invalid Sapling receiver");
                        false
                    } else {
                        unsafe { (sapling_cb.unwrap())(ua_obj, data.as_ptr()) }
                    }
                }
                unified::Receiver::P2sh(data) => unsafe {
                    (p2sh_cb.unwrap())(ua_obj, data.as_ptr())
                },
                unified::Receiver::P2pkh(data) => unsafe {
                    (p2pkh_cb.unwrap())(ua_obj, data.as_ptr())
                },
                unified::Receiver::Unknown { typecode, data } => unsafe {
                    (unknown_cb.unwrap())(ua_obj, *typecode, data.as_ptr(), data.len())
                },
            })
            .all(|b| b)
    }
}

#[no_mangle]
pub extern "C" fn zcash_address_parse_unified(
    encoded: *const c_char,
    network: *const c_char,
    ua_obj: Option<UnifiedAddressObj>,
    sapling_cb: Option<AddReceiverCb>,
    p2sh_cb: Option<AddReceiverCb>,
    p2pkh_cb: Option<AddReceiverCb>,
    unknown_cb: Option<UnknownReceiverCb>,
) -> bool {
    let network = match network_from_cstr(network) {
        Some(net) => net,
        None => return false,
    };
    let encoded = unsafe { CStr::from_ptr(encoded) }.to_str().unwrap();

    let addr = match ZcashAddress::try_from_encoded(encoded) {
        Ok(addr) => addr,
        Err(e) => {
            tracing::error!("{}", e);
            return false;
        }
    };

    let ua: UnifiedAddressHelper = match addr.convert() {
        Ok(ua) => ua,
        Err(_) => {
            // `KeyIO::DecodePaymentAddress` handles the rest of the address kinds.
            return false;
        }
    };

    ua.into_cpp(network, ua_obj, sapling_cb, p2sh_cb, p2pkh_cb, unknown_cb)
}

#[no_mangle]
pub extern "C" fn zcash_address_serialize_unified(
    network: *const c_char,
    ua_obj: Option<UnifiedAddressObj>,
    receivers_len: usize,
    typecode_cb: Option<GetTypecodeCb>,
    receiver_len_cb: Option<GetReceiverLenCb>,
    receiver_cb: Option<GetReceiverDataCb>,
) -> *mut c_char {
    let network = match network_from_cstr(network) {
        Some(net) => net,
        None => return ptr::null_mut(),
    };

    let receivers: Vec<unified::Receiver> = match (0..receivers_len)
        .map(|i| {
            Ok(
                match unsafe { (typecode_cb.unwrap())(ua_obj, i) }.try_into()? {
                    unified::Typecode::Orchard => {
                        // TODO: Replace with Orchard support.
                        let data_len = unsafe { (receiver_len_cb.unwrap())(ua_obj, i) };
                        let mut data = vec![0; data_len];
                        unsafe { (receiver_cb.unwrap())(ua_obj, i, data.as_mut_ptr(), data_len) };
                        unified::Receiver::Unknown {
                            typecode: 0x03,
                            data,
                        }
                    }
                    unified::Typecode::Sapling => {
                        let mut data = [0; 43];
                        unsafe { (receiver_cb.unwrap())(ua_obj, i, data.as_mut_ptr(), data.len()) };
                        unified::Receiver::Sapling(data)
                    }
                    unified::Typecode::P2sh => {
                        let mut data = [0; 20];
                        unsafe { (receiver_cb.unwrap())(ua_obj, i, data.as_mut_ptr(), data.len()) };
                        unified::Receiver::P2sh(data)
                    }
                    unified::Typecode::P2pkh => {
                        let mut data = [0; 20];
                        unsafe { (receiver_cb.unwrap())(ua_obj, i, data.as_mut_ptr(), data.len()) };
                        unified::Receiver::P2pkh(data)
                    }
                    unified::Typecode::Unknown(typecode) => {
                        let data_len = unsafe { (receiver_len_cb.unwrap())(ua_obj, i) };
                        let mut data = vec![0; data_len];
                        unsafe { (receiver_cb.unwrap())(ua_obj, i, data.as_mut_ptr(), data_len) };
                        unified::Receiver::Unknown { typecode, data }
                    }
                },
            )
        })
        .collect::<Result<_, unified::ParseError>>()
    {
        Ok(receivers) => receivers,
        Err(e) => {
            tracing::error!("{}", e);
            return ptr::null_mut();
        }
    };

    let ua = match unified::Address::try_from_items_preserving_order(receivers) {
        Ok(ua) => ua,
        Err(e) => {
            tracing::error!("{}", e);
            return ptr::null_mut();
        }
    };

    let addr = ZcashAddress::from_unified(network, ua);

    CString::new(addr.to_string()).unwrap().into_raw()
}

#[no_mangle]
pub extern "C" fn zcash_address_string_free(encoded: *mut c_char) {
    let _ = unsafe { CString::from_raw(encoded) };
}<|MERGE_RESOLUTION|>--- conflicted
+++ resolved
@@ -72,13 +72,8 @@
         }
 
         self.ua
-<<<<<<< HEAD
             .items()
             .into_iter()
-=======
-            .items_as_parsed()
-            .iter()
->>>>>>> 0403799b
             .map(|receiver| match receiver {
                 unified::Receiver::Orchard(data) => {
                     // ZIP 316: Senders MUST reject Unified Addresses in which any
@@ -100,7 +95,7 @@
                     // ZIP 316: Senders MUST reject Unified Addresses in which any
                     // constituent address does not meet the validation requirements of
                     // its Receiver Encoding.
-                    if sapling::PaymentAddress::from_bytes(data).is_none() {
+                    if sapling::PaymentAddress::from_bytes(&data).is_none() {
                         tracing::error!("Unified Address contains invalid Sapling receiver");
                         false
                     } else {
@@ -114,7 +109,7 @@
                     (p2pkh_cb.unwrap())(ua_obj, data.as_ptr())
                 },
                 unified::Receiver::Unknown { typecode, data } => unsafe {
-                    (unknown_cb.unwrap())(ua_obj, *typecode, data.as_ptr(), data.len())
+                    (unknown_cb.unwrap())(ua_obj, typecode, data.as_ptr(), data.len())
                 },
             })
             .all(|b| b)
