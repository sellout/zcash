--- conflicted
+++ resolved
@@ -4,18 +4,6 @@
 # bdb 18.1.40 2020-09-01
 #
 
-<<<<<<< HEAD
-=======
-native_cxxbridge 1.0.69 2022-09-01
-native_cxxbridge 1.0.70 2022-09-01
-native_cxxbridge 1.0.71 2022-09-01
-native_cxxbridge 1.0.72 2022-09-01
-rustcxx 1.0.69 2022-09-01
-rustcxx 1.0.70 2022-09-01
-rustcxx 1.0.71 2022-09-01
-rustcxx 1.0.72 2022-09-01
-
->>>>>>> 315f534b
 # Ccache 4.0 requires adding CMake to the depends system.
 native_ccache 4.0 2022-09-01
 native_ccache 4.1 2022-09-01
