--- conflicted
+++ resolved
@@ -4,7 +4,6 @@
 # bdb 18.1.40 2020-09-01
 #
 
-<<<<<<< HEAD
 # CCache 4.7 appears to drop support for Ubuntu 18.04
 native_ccache 4.7 2023-03-01
 native_ccache 4.7.1 2023-03-01
@@ -20,58 +19,4 @@
 leveldb 1.23 2023-06-01
 
 # We're never updating to this version
-bdb 18.1.40 2024-02-01
-=======
-native_zstd 1.5.4 2023-03-01
-
-# cxx 1.0.84-1.0.87 didn't update third-party/Cargo.lock
-native_cxxbridge 1.0.84 2024-03-01
-native_cxxbridge 1.0.85 2024-03-01
-native_cxxbridge 1.0.86 2024-03-01
-native_cxxbridge 1.0.87 2024-03-01
-native_cxxbridge 1.0.88 2024-03-01
-native_cxxbridge 1.0.89 2024-03-01
-native_cxxbridge 1.0.90 2024-03-01
-native_cxxbridge 1.0.91 2024-03-01
-rustcxx 1.0.84 2024-03-01
-rustcxx 1.0.85 2024-03-01
-rustcxx 1.0.86 2024-03-01
-rustcxx 1.0.87 2024-03-01
-rustcxx 1.0.88 2024-03-01
-rustcxx 1.0.89 2024-03-01
-rustcxx 1.0.90 2024-03-01
-rustcxx 1.0.91 2024-03-01
-
-# CCache 4.7 appears to drop support for Ubuntu 18.04
-native_ccache 4.7 2023-03-01
-native_ccache 4.7.1 2023-03-01
-native_ccache 4.7.2 2023-03-01
-native_ccache 4.7.3 2023-03-01
-native_ccache 4.7.4 2023-03-01
-
-# Clang and Rust are currently pinned to LLVM 14
-libcxx 15.0.0 2023-03-01
-libcxx 15.0.1 2023-03-01
-libcxx 15.0.2 2023-03-01
-libcxx 15.0.3 2023-03-01
-libcxx 15.0.4 2023-03-01
-libcxx 15.0.5 2023-03-01
-libcxx 15.0.6 2023-03-01
-libcxx 15.0.7 2023-03-01
-native_clang 15.0.0 2023-03-01
-native_clang 15.0.1 2023-03-01
-native_clang 15.0.2 2023-03-01
-native_clang 15.0.3 2023-03-01
-native_clang 15.0.4 2023-03-01
-native_clang 15.0.5 2023-03-01
-native_clang 15.0.6 2023-03-01
-native_clang 15.0.7 2023-03-01
-native_rust 1.65.0 2023-03-01
-native_rust 1.66.0 2023-03-01
-native_rust 1.66.1 2023-03-01
-native_rust 1.67.0 2023-03-01
-native_rust 1.67.1 2023-03-01
-
-# We're never updating to this version
-bdb 18.1.40 2024-03-01
->>>>>>> b1fd336f
+bdb 18.1.40 2024-03-01