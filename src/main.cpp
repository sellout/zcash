// Copyright (c) 2009-2010 Satoshi Nakamoto
// Copyright (c) 2009-2014 The Bitcoin Core developers
// Copyright (c) 2015-2020 The Zcash developers
// Distributed under the MIT software license, see the accompanying
// file COPYING or https://www.opensource.org/licenses/mit-license.php .

#include "main.h"

#include "sodium.h"

#include "addrman.h"
#include "alert.h"
#include "arith_uint256.h"
#include "chainparams.h"
#include "checkpoints.h"
#include "checkqueue.h"
#include "consensus/consensus.h"
#include "consensus/funding.h"
#include "consensus/upgrades.h"
#include "consensus/validation.h"
#include "deprecation.h"
#include "experimental_features.h"
#include "init.h"
#include "key_io.h"
#include "merkleblock.h"
#include "metrics.h"
#include "net.h"
#include "policy/policy.h"
#include "pow.h"
#include "txmempool.h"
#include "ui_interface.h"
#include "undo.h"
#include "util.h"
#include "utilmoneystr.h"
#include "validationinterface.h"
#include "wallet/asyncrpcoperation_sendmany.h"
#include "wallet/asyncrpcoperation_shieldcoinbase.h"
#include "warnings.h"

#include <algorithm>
#include <atomic>
#include <sstream>

#include <boost/algorithm/string/replace.hpp>
#include <boost/filesystem.hpp>
#include <boost/filesystem/fstream.hpp>
#include <boost/math/distributions/poisson.hpp>
#include <boost/thread.hpp>
#include <boost/static_assert.hpp>

using namespace std;

#if defined(NDEBUG)
# error "Zcash cannot be compiled without assertions."
#endif

#include "librustzcash.h"

/**
 * Global state
 */

CCriticalSection cs_main;

BlockMap mapBlockIndex;
CChain chainActive;
CBlockIndex *pindexBestHeader = NULL;
static int64_t nTimeBestReceived = 0;
CWaitableCriticalSection csBestBlock;
CConditionVariable cvBlockChange;
int nScriptCheckThreads = 0;
bool fImporting = false;
std::atomic_bool fReindex(false);
bool fTxIndex = false;
bool fAddressIndex = false;     // insightexplorer || lightwalletd
bool fSpentIndex = false;       // insightexplorer
bool fTimestampIndex = false;   // insightexplorer
bool fHavePruned = false;
bool fPruneMode = false;
bool fIsBareMultisigStd = DEFAULT_PERMIT_BAREMULTISIG;
bool fCheckBlockIndex = false;
bool fCheckpointsEnabled = DEFAULT_CHECKPOINTS_ENABLED;
bool fCoinbaseEnforcedShieldingEnabled = true;
size_t nCoinCacheUsage = 5000 * 300;
uint64_t nPruneTarget = 0;
bool fAlerts = DEFAULT_ALERTS;
int64_t nMaxTipAge = DEFAULT_MAX_TIP_AGE;

boost::optional<unsigned int> expiryDeltaArg = boost::none;

CFeeRate minRelayTxFee = CFeeRate(DEFAULT_MIN_RELAY_TX_FEE);
CAmount maxTxFee = DEFAULT_TRANSACTION_MAXFEE;

CTxMemPool mempool(::minRelayTxFee);

struct COrphanTx {
    CTransaction tx;
    NodeId fromPeer;
};
map<uint256, COrphanTx> mapOrphanTransactions GUARDED_BY(cs_main);;
map<uint256, set<uint256> > mapOrphanTransactionsByPrev GUARDED_BY(cs_main);;
void EraseOrphansFor(NodeId peer) EXCLUSIVE_LOCKS_REQUIRED(cs_main);

/**
 * Returns true if there are nRequired or more blocks of minVersion or above
 * in the last Consensus::Params::nMajorityWindow blocks, starting at pstart and going backwards.
 */
static bool IsSuperMajority(int minVersion, const CBlockIndex* pstart, unsigned nRequired, const Consensus::Params& consensusParams);
static void CheckBlockIndex(const Consensus::Params& consensusParams);

/** Constant stuff for coinbase transactions we create: */
CScript COINBASE_FLAGS;

const string strMessageMagic = "Zcash Signed Message:\n";

// Internal stuff
namespace {

    /** Abort with a message */
    bool AbortNode(const std::string& strMessage, const std::string& userMessage="")
    {
        SetMiscWarning(strMessage);
        LogPrintf("*** %s\n", strMessage);
        uiInterface.ThreadSafeMessageBox(
            userMessage.empty() ? _("Error: A fatal internal error occurred, see debug.log for details") : userMessage,
            "", CClientUIInterface::MSG_ERROR);
        StartShutdown();
        return false;
    }

    bool AbortNode(CValidationState& state, const std::string& strMessage, const std::string& userMessage="")
    {
        AbortNode(strMessage, userMessage);
        return state.Error(strMessage);
    }

    struct CBlockIndexWorkComparator
    {
        bool operator()(CBlockIndex *pa, CBlockIndex *pb) const {
            // First sort by most total work, ...
            if (pa->nChainWork > pb->nChainWork) return false;
            if (pa->nChainWork < pb->nChainWork) return true;

            // ... then by earliest time received, ...
            if (pa->nSequenceId < pb->nSequenceId) return false;
            if (pa->nSequenceId > pb->nSequenceId) return true;

            // Use pointer address as tie breaker (should only happen with blocks
            // loaded from disk, as those all have id 0).
            if (pa < pb) return false;
            if (pa > pb) return true;

            // Identical blocks.
            return false;
        }
    };

    CBlockIndex *pindexBestInvalid;

    /**
     * The set of all CBlockIndex entries with BLOCK_VALID_TRANSACTIONS (for itself and all ancestors) and
     * as good as our current tip or better. Entries may be failed, though, and pruning nodes may be
     * missing the data for the block.
     */
    set<CBlockIndex*, CBlockIndexWorkComparator> setBlockIndexCandidates;
    /** Number of nodes with fSyncStarted. */
    int nSyncStarted = 0;
    /** All pairs A->B, where A (or one if its ancestors) misses transactions, but B has transactions.
      * Pruned nodes may have entries where B is missing data.
      */
    multimap<CBlockIndex*, CBlockIndex*> mapBlocksUnlinked;

    CCriticalSection cs_LastBlockFile;
    std::vector<CBlockFileInfo> vinfoBlockFile;
    int nLastBlockFile = 0;
    /** Global flag to indicate we should check to see if there are
     *  block/undo files that should be deleted.  Set on startup
     *  or if we allocate more file space when we're in prune mode
     */
    bool fCheckForPruning = false;

    /**
     * Every received block is assigned a unique and increasing identifier, so we
     * know which one to give priority in case of a fork.
     */
    CCriticalSection cs_nBlockSequenceId;
    /** Blocks loaded from disk are assigned id 0, so start the counter at 1. */
    uint32_t nBlockSequenceId = 1;

    /**
     * Sources of received blocks, saved to be able to send them reject
     * messages or ban them when processing happens afterwards. Protected by
     * cs_main.
     */
    map<uint256, NodeId> mapBlockSource;

    /**
     * Filter for transactions that were recently rejected by
     * AcceptToMemoryPool. These are not rerequested until the chain tip
     * changes, at which point the entire filter is reset. Protected by
     * cs_main.
     *
     * Without this filter we'd be re-requesting txs from each of our peers,
     * increasing bandwidth consumption considerably. For instance, with 100
     * peers, half of which relay a tx we don't accept, that might be a 50x
     * bandwidth increase. A flooding attacker attempting to roll-over the
     * filter using minimum-sized, 60byte, transactions might manage to send
     * 1000/sec if we have fast peers, so we pick 120,000 to give our peers a
     * two minute window to send invs to us.
     *
     * Decreasing the false positive rate is fairly cheap, so we pick one in a
     * million to make it highly unlikely for users to have issues with this
     * filter.
     *
     * Memory used: 1.7MB
     */
    boost::scoped_ptr<CRollingBloomFilter> recentRejects;
    uint256 hashRecentRejectsChainTip;

    /** Blocks that are in flight, and that are in the queue to be downloaded. Protected by cs_main. */
    struct QueuedBlock {
        uint256 hash;
        CBlockIndex* pindex;     //!< Optional.
        int64_t nTime;           //!< Time of "getdata" request in microseconds.
        bool fValidatedHeaders;  //!< Whether this block has validated headers at the time of request.
        int64_t nTimeDisconnect; //!< The timeout for this block request (for disconnecting a slow peer)
    };
    map<uint256, pair<NodeId, list<QueuedBlock>::iterator> > mapBlocksInFlight;

    /** Number of blocks in flight with validated headers. */
    int nQueuedValidatedHeaders = 0;

    /** Number of preferable block download peers. */
    int nPreferredDownload = 0;

    /** Dirty block index entries. */
    set<CBlockIndex*> setDirtyBlockIndex;

    /** Dirty block file entries. */
    set<int> setDirtyFileInfo;
} // anon namespace

//////////////////////////////////////////////////////////////////////////////
//
// Registration of network node signals.
//

namespace {

struct CBlockReject {
    unsigned char chRejectCode;
    string strRejectReason;
    uint256 hashBlock;
};

/**
 * Maintain validation-specific state about nodes, protected by cs_main, instead
 * by CNode's own locks. This simplifies asynchronous operation, where
 * processing of incoming data is done after the ProcessMessage call returns,
 * and we're no longer holding the node's locks.
 */
struct CNodeState {
    //! The peer's address
    CService address;
    //! Whether we have a fully established connection.
    bool fCurrentlyConnected;
    //! Accumulated misbehaviour score for this peer.
    int nMisbehavior;
    //! Whether this peer should be disconnected and banned (unless whitelisted).
    bool fShouldBan;
    //! String name of this peer (debugging/logging purposes).
    std::string name;
    //! List of asynchronously-determined block rejections to notify this peer about.
    std::vector<CBlockReject> rejects;
    //! The best known block we know this peer has announced.
    CBlockIndex *pindexBestKnownBlock;
    //! The hash of the last unknown block this peer has announced.
    uint256 hashLastUnknownBlock;
    //! The last full block we both have.
    CBlockIndex *pindexLastCommonBlock;
    //! Whether we've started headers synchronization with this peer.
    bool fSyncStarted;
    //! Since when we're stalling block download progress (in microseconds), or 0.
    int64_t nStallingSince;
    list<QueuedBlock> vBlocksInFlight;
    int nBlocksInFlight;
    int nBlocksInFlightValidHeaders;
    //! Whether we consider this a preferred download peer.
    bool fPreferredDownload;

    CNodeState() {
        fCurrentlyConnected = false;
        nMisbehavior = 0;
        fShouldBan = false;
        pindexBestKnownBlock = NULL;
        hashLastUnknownBlock.SetNull();
        pindexLastCommonBlock = NULL;
        fSyncStarted = false;
        nStallingSince = 0;
        nBlocksInFlight = 0;
        nBlocksInFlightValidHeaders = 0;
        fPreferredDownload = false;
    }
};

/** Map maintaining per-node state. Requires cs_main. */
map<NodeId, CNodeState> mapNodeState;

// Requires cs_main.
CNodeState *State(NodeId pnode) {
    map<NodeId, CNodeState>::iterator it = mapNodeState.find(pnode);
    if (it == mapNodeState.end())
        return NULL;
    return &it->second;
}

int GetHeight()
{
    LOCK(cs_main);
    return chainActive.Height();
}

void UpdatePreferredDownload(CNode* node, CNodeState* state)
{
    nPreferredDownload -= state->fPreferredDownload;

    // Whether this node should be marked as a preferred download node.
    state->fPreferredDownload = (!node->fInbound || node->fWhitelisted) && !node->fOneShot && !node->fClient;

    nPreferredDownload += state->fPreferredDownload;
}

// Returns time at which to timeout block request (nTime in microseconds)
int64_t GetBlockTimeout(int64_t nTime, int nValidatedQueuedBefore, const Consensus::Params &consensusParams, int nHeight)
{
    return nTime + 500000 * consensusParams.PoWTargetSpacing(nHeight) * (4 + nValidatedQueuedBefore);
}

void InitializeNode(NodeId nodeid, const CNode *pnode) {
    LOCK(cs_main);
    CNodeState &state = mapNodeState.insert(std::make_pair(nodeid, CNodeState())).first->second;
    state.name = pnode->addrName;
    state.address = pnode->addr;
}

void FinalizeNode(NodeId nodeid) {
    LOCK(cs_main);
    CNodeState *state = State(nodeid);

    if (state->fSyncStarted)
        nSyncStarted--;

    if (state->nMisbehavior == 0 && state->fCurrentlyConnected) {
        AddressCurrentlyConnected(state->address);
    }

    BOOST_FOREACH(const QueuedBlock& entry, state->vBlocksInFlight)
        mapBlocksInFlight.erase(entry.hash);
    EraseOrphansFor(nodeid);
    nPreferredDownload -= state->fPreferredDownload;

    mapNodeState.erase(nodeid);
}

// Requires cs_main.
// Returns a bool indicating whether we requested this block.
bool MarkBlockAsReceived(const uint256& hash) {
    map<uint256, pair<NodeId, list<QueuedBlock>::iterator> >::iterator itInFlight = mapBlocksInFlight.find(hash);
    if (itInFlight != mapBlocksInFlight.end()) {
        CNodeState *state = State(itInFlight->second.first);
        nQueuedValidatedHeaders -= itInFlight->second.second->fValidatedHeaders;
        state->nBlocksInFlightValidHeaders -= itInFlight->second.second->fValidatedHeaders;
        state->vBlocksInFlight.erase(itInFlight->second.second);
        state->nBlocksInFlight--;
        state->nStallingSince = 0;
        mapBlocksInFlight.erase(itInFlight);
        return true;
    }
    return false;
}

// Requires cs_main.
void MarkBlockAsInFlight(NodeId nodeid, const uint256& hash, const Consensus::Params& consensusParams, CBlockIndex *pindex = NULL) {
    CNodeState *state = State(nodeid);
    assert(state != NULL);

    // Make sure it's not listed somewhere already.
    MarkBlockAsReceived(hash);

    int64_t nNow = GetTimeMicros();
    int nHeight = pindex != NULL ? pindex->nHeight : chainActive.Height(); // Help block timeout computation
    QueuedBlock newentry = {hash, pindex, nNow, pindex != NULL, GetBlockTimeout(nNow, nQueuedValidatedHeaders, consensusParams, nHeight)};
    nQueuedValidatedHeaders += newentry.fValidatedHeaders;
    list<QueuedBlock>::iterator it = state->vBlocksInFlight.insert(state->vBlocksInFlight.end(), newentry);
    state->nBlocksInFlight++;
    state->nBlocksInFlightValidHeaders += newentry.fValidatedHeaders;
    mapBlocksInFlight[hash] = std::make_pair(nodeid, it);
}

/** Check whether the last unknown block a peer advertized is not yet known. */
void ProcessBlockAvailability(NodeId nodeid) {
    CNodeState *state = State(nodeid);
    assert(state != NULL);

    if (!state->hashLastUnknownBlock.IsNull()) {
        BlockMap::iterator itOld = mapBlockIndex.find(state->hashLastUnknownBlock);
        if (itOld != mapBlockIndex.end() && itOld->second->nChainWork > 0) {
            if (state->pindexBestKnownBlock == NULL || itOld->second->nChainWork >= state->pindexBestKnownBlock->nChainWork)
                state->pindexBestKnownBlock = itOld->second;
            state->hashLastUnknownBlock.SetNull();
        }
    }
}

/** Update tracking information about which blocks a peer is assumed to have. */
void UpdateBlockAvailability(NodeId nodeid, const uint256 &hash) {
    CNodeState *state = State(nodeid);
    assert(state != NULL);

    ProcessBlockAvailability(nodeid);

    BlockMap::iterator it = mapBlockIndex.find(hash);
    if (it != mapBlockIndex.end() && it->second->nChainWork > 0) {
        // An actually better block was announced.
        if (state->pindexBestKnownBlock == NULL || it->second->nChainWork >= state->pindexBestKnownBlock->nChainWork)
            state->pindexBestKnownBlock = it->second;
    } else {
        // An unknown block was announced; just assume that the latest one is the best one.
        state->hashLastUnknownBlock = hash;
    }
}

/** Find the last common ancestor two blocks have.
 *  Both pa and pb must be non-NULL. */
CBlockIndex* LastCommonAncestor(CBlockIndex* pa, CBlockIndex* pb) {
    if (pa->nHeight > pb->nHeight) {
        pa = pa->GetAncestor(pb->nHeight);
    } else if (pb->nHeight > pa->nHeight) {
        pb = pb->GetAncestor(pa->nHeight);
    }

    while (pa != pb && pa && pb) {
        pa = pa->pprev;
        pb = pb->pprev;
    }

    // Eventually all chain branches meet at the genesis block.
    assert(pa == pb);
    return pa;
}

/** Update pindexLastCommonBlock and add not-in-flight missing successors to vBlocks, until it has
 *  at most count entries. */
void FindNextBlocksToDownload(NodeId nodeid, unsigned int count, std::vector<CBlockIndex*>& vBlocks, NodeId& nodeStaller) {
    if (count == 0)
        return;

    vBlocks.reserve(vBlocks.size() + count);
    CNodeState *state = State(nodeid);
    assert(state != NULL);

    // Make sure pindexBestKnownBlock is up to date, we'll need it.
    ProcessBlockAvailability(nodeid);

    if (state->pindexBestKnownBlock == NULL || state->pindexBestKnownBlock->nChainWork < chainActive.Tip()->nChainWork) {
        // This peer has nothing interesting.
        return;
    }

    if (state->pindexLastCommonBlock == NULL) {
        // Bootstrap quickly by guessing a parent of our best tip is the forking point.
        // Guessing wrong in either direction is not a problem.
        state->pindexLastCommonBlock = chainActive[std::min(state->pindexBestKnownBlock->nHeight, chainActive.Height())];
    }

    // If the peer reorganized, our previous pindexLastCommonBlock may not be an ancestor
    // of its current tip anymore. Go back enough to fix that.
    state->pindexLastCommonBlock = LastCommonAncestor(state->pindexLastCommonBlock, state->pindexBestKnownBlock);
    if (state->pindexLastCommonBlock == state->pindexBestKnownBlock)
        return;

    std::vector<CBlockIndex*> vToFetch;
    CBlockIndex *pindexWalk = state->pindexLastCommonBlock;
    // Never fetch further than the best block we know the peer has, or more than BLOCK_DOWNLOAD_WINDOW + 1 beyond the last
    // linked block we have in common with this peer. The +1 is so we can detect stalling, namely if we would be able to
    // download that next block if the window were 1 larger.
    int nWindowEnd = state->pindexLastCommonBlock->nHeight + BLOCK_DOWNLOAD_WINDOW;
    int nMaxHeight = std::min<int>(state->pindexBestKnownBlock->nHeight, nWindowEnd + 1);
    NodeId waitingfor = -1;
    while (pindexWalk->nHeight < nMaxHeight) {
        // Read up to 128 (or more, if more blocks than that are needed) successors of pindexWalk (towards
        // pindexBestKnownBlock) into vToFetch. We fetch 128, because CBlockIndex::GetAncestor may be as expensive
        // as iterating over ~100 CBlockIndex* entries anyway.
        int nToFetch = std::min(nMaxHeight - pindexWalk->nHeight, std::max<int>(count - vBlocks.size(), 128));
        vToFetch.resize(nToFetch);
        pindexWalk = state->pindexBestKnownBlock->GetAncestor(pindexWalk->nHeight + nToFetch);
        vToFetch[nToFetch - 1] = pindexWalk;
        for (unsigned int i = nToFetch - 1; i > 0; i--) {
            vToFetch[i - 1] = vToFetch[i]->pprev;
        }

        // Iterate over those blocks in vToFetch (in forward direction), adding the ones that
        // are not yet downloaded and not in flight to vBlocks. In the meantime, update
        // pindexLastCommonBlock as long as all ancestors are already downloaded, or if it's
        // already part of our chain (and therefore don't need it even if pruned).
        BOOST_FOREACH(CBlockIndex* pindex, vToFetch) {
            if (!pindex->IsValid(BLOCK_VALID_TREE)) {
                // We consider the chain that this peer is on invalid.
                return;
            }
            if (pindex->nStatus & BLOCK_HAVE_DATA || chainActive.Contains(pindex)) {
                if (pindex->nChainTx)
                    state->pindexLastCommonBlock = pindex;
            } else if (mapBlocksInFlight.count(pindex->GetBlockHash()) == 0) {
                // The block is not already downloaded, and not yet in flight.
                if (pindex->nHeight > nWindowEnd) {
                    // We reached the end of the window.
                    if (vBlocks.size() == 0 && waitingfor != nodeid) {
                        // We aren't able to fetch anything, but we would be if the download window was one larger.
                        nodeStaller = waitingfor;
                    }
                    return;
                }
                vBlocks.push_back(pindex);
                if (vBlocks.size() == count) {
                    return;
                }
            } else if (waitingfor == -1) {
                // This is the first already-in-flight block.
                waitingfor = mapBlocksInFlight[pindex->GetBlockHash()].first;
            }
        }
    }
}

} // anon namespace

bool GetNodeStateStats(NodeId nodeid, CNodeStateStats &stats) {
    LOCK(cs_main);
    CNodeState *state = State(nodeid);
    if (state == NULL)
        return false;
    stats.nMisbehavior = state->nMisbehavior;
    stats.nSyncHeight = state->pindexBestKnownBlock ? state->pindexBestKnownBlock->nHeight : -1;
    stats.nCommonHeight = state->pindexLastCommonBlock ? state->pindexLastCommonBlock->nHeight : -1;
    BOOST_FOREACH(const QueuedBlock& queue, state->vBlocksInFlight) {
        if (queue.pindex)
            stats.vHeightInFlight.push_back(queue.pindex->nHeight);
    }
    return true;
}

void RegisterNodeSignals(CNodeSignals& nodeSignals)
{
    nodeSignals.GetHeight.connect(&GetHeight);
    nodeSignals.ProcessMessages.connect(&ProcessMessages);
    nodeSignals.SendMessages.connect(&SendMessages);
    nodeSignals.InitializeNode.connect(&InitializeNode);
    nodeSignals.FinalizeNode.connect(&FinalizeNode);
}

void UnregisterNodeSignals(CNodeSignals& nodeSignals)
{
    nodeSignals.GetHeight.disconnect(&GetHeight);
    nodeSignals.ProcessMessages.disconnect(&ProcessMessages);
    nodeSignals.SendMessages.disconnect(&SendMessages);
    nodeSignals.InitializeNode.disconnect(&InitializeNode);
    nodeSignals.FinalizeNode.disconnect(&FinalizeNode);
}

CBlockIndex* FindForkInGlobalIndex(const CChain& chain, const CBlockLocator& locator)
{
    // Find the first block the caller has in the main chain
    BOOST_FOREACH(const uint256& hash, locator.vHave) {
        BlockMap::iterator mi = mapBlockIndex.find(hash);
        if (mi != mapBlockIndex.end())
        {
            CBlockIndex* pindex = (*mi).second;
            if (chain.Contains(pindex))
                return pindex;
            if (pindex->GetAncestor(chain.Height()) == chain.Tip()) {
                return chain.Tip();
            }
        }
    }
    return chain.Genesis();
}

CCoinsViewCache *pcoinsTip = NULL;
CBlockTreeDB *pblocktree = NULL;

//////////////////////////////////////////////////////////////////////////////
//
// mapOrphanTransactions
//

bool AddOrphanTx(const CTransaction& tx, NodeId peer) EXCLUSIVE_LOCKS_REQUIRED(cs_main)
{
    uint256 hash = tx.GetHash();
    if (mapOrphanTransactions.count(hash))
        return false;

    // Ignore big transactions, to avoid a
    // send-big-orphans memory exhaustion attack. If a peer has a legitimate
    // large transaction with a missing parent then we assume
    // it will rebroadcast it later, after the parent transaction(s)
    // have been mined or received.
    // 10,000 orphans, each of which is at most 5,000 bytes big is
    // at most 500 megabytes of orphans:
    unsigned int sz = GetSerializeSize(tx, SER_NETWORK, tx.nVersion);
    if (sz > 5000)
    {
        LogPrint("mempool", "ignoring large orphan tx (size: %u, hash: %s)\n", sz, hash.ToString());
        return false;
    }

    mapOrphanTransactions[hash].tx = tx;
    mapOrphanTransactions[hash].fromPeer = peer;
    BOOST_FOREACH(const CTxIn& txin, tx.vin)
        mapOrphanTransactionsByPrev[txin.prevout.hash].insert(hash);

    LogPrint("mempool", "stored orphan tx %s (mapsz %u prevsz %u)\n", hash.ToString(),
             mapOrphanTransactions.size(), mapOrphanTransactionsByPrev.size());
    return true;
}

void static EraseOrphanTx(uint256 hash) EXCLUSIVE_LOCKS_REQUIRED(cs_main)
{
    map<uint256, COrphanTx>::iterator it = mapOrphanTransactions.find(hash);
    if (it == mapOrphanTransactions.end())
        return;
    BOOST_FOREACH(const CTxIn& txin, it->second.tx.vin)
    {
        map<uint256, set<uint256> >::iterator itPrev = mapOrphanTransactionsByPrev.find(txin.prevout.hash);
        if (itPrev == mapOrphanTransactionsByPrev.end())
            continue;
        itPrev->second.erase(hash);
        if (itPrev->second.empty())
            mapOrphanTransactionsByPrev.erase(itPrev);
    }
    mapOrphanTransactions.erase(it);
}

void EraseOrphansFor(NodeId peer)
{
    int nErased = 0;
    map<uint256, COrphanTx>::iterator iter = mapOrphanTransactions.begin();
    while (iter != mapOrphanTransactions.end())
    {
        map<uint256, COrphanTx>::iterator maybeErase = iter++; // increment to avoid iterator becoming invalid
        if (maybeErase->second.fromPeer == peer)
        {
            EraseOrphanTx(maybeErase->second.tx.GetHash());
            ++nErased;
        }
    }
    if (nErased > 0) LogPrint("mempool", "Erased %d orphan tx from peer %d\n", nErased, peer);
}


unsigned int LimitOrphanTxSize(unsigned int nMaxOrphans) EXCLUSIVE_LOCKS_REQUIRED(cs_main)
{
    unsigned int nEvicted = 0;
    while (mapOrphanTransactions.size() > nMaxOrphans)
    {
        // Evict a random orphan:
        uint256 randomhash = GetRandHash();
        map<uint256, COrphanTx>::iterator it = mapOrphanTransactions.lower_bound(randomhash);
        if (it == mapOrphanTransactions.end())
            it = mapOrphanTransactions.begin();
        EraseOrphanTx(it->first);
        ++nEvicted;
    }
    return nEvicted;
}

bool IsFinalTx(const CTransaction &tx, int nBlockHeight, int64_t nBlockTime)
{
    if (tx.nLockTime == 0)
        return true;
    if ((int64_t)tx.nLockTime < ((int64_t)tx.nLockTime < LOCKTIME_THRESHOLD ? (int64_t)nBlockHeight : nBlockTime))
        return true;
    BOOST_FOREACH(const CTxIn& txin, tx.vin)
        if (!txin.IsFinal())
            return false;
    return true;
}

bool IsExpiredTx(const CTransaction &tx, int nBlockHeight)
{
    if (tx.nExpiryHeight == 0 || tx.IsCoinBase()) {
        return false;
    }
    return static_cast<uint32_t>(nBlockHeight) > tx.nExpiryHeight;
}

bool IsExpiringSoonTx(const CTransaction &tx, int nNextBlockHeight)
{
    return IsExpiredTx(tx, nNextBlockHeight + TX_EXPIRING_SOON_THRESHOLD);
}

bool CheckFinalTx(const CTransaction &tx, int flags)
{
    AssertLockHeld(cs_main);

    // By convention a negative value for flags indicates that the
    // current network-enforced consensus rules should be used. In
    // a future soft-fork scenario that would mean checking which
    // rules would be enforced for the next block and setting the
    // appropriate flags. At the present time no soft-forks are
    // scheduled, so no flags are set.
    flags = std::max(flags, 0);

    // CheckFinalTx() uses chainActive.Height()+1 to evaluate
    // nLockTime because when IsFinalTx() is called within
    // CBlock::AcceptBlock(), the height of the block *being*
    // evaluated is what is used. Thus if we want to know if a
    // transaction can be part of the *next* block, we need to call
    // IsFinalTx() with one more than chainActive.Height().
    const int nBlockHeight = chainActive.Height() + 1;

    // Timestamps on the other hand don't get any special treatment,
    // because we can't know what timestamp the next block will have,
    // and there aren't timestamp applications where it matters.
    // However this changes once median past time-locks are enforced:
    const int64_t nBlockTime = (flags & LOCKTIME_MEDIAN_TIME_PAST)
                             ? chainActive.Tip()->GetMedianTimePast()
                             : GetTime();

    return IsFinalTx(tx, nBlockHeight, nBlockTime);
}

unsigned int GetLegacySigOpCount(const CTransaction& tx)
{
    unsigned int nSigOps = 0;
    BOOST_FOREACH(const CTxIn& txin, tx.vin)
    {
        nSigOps += txin.scriptSig.GetSigOpCount(false);
    }
    BOOST_FOREACH(const CTxOut& txout, tx.vout)
    {
        nSigOps += txout.scriptPubKey.GetSigOpCount(false);
    }
    return nSigOps;
}

unsigned int GetP2SHSigOpCount(const CTransaction& tx, const CCoinsViewCache& inputs)
{
    if (tx.IsCoinBase())
        return 0;

    unsigned int nSigOps = 0;
    for (unsigned int i = 0; i < tx.vin.size(); i++)
    {
        const CTxOut &prevout = inputs.GetOutputFor(tx.vin[i]);
        if (prevout.scriptPubKey.IsPayToScriptHash())
            nSigOps += prevout.scriptPubKey.GetSigOpCount(tx.vin[i].scriptSig);
    }
    return nSigOps;
}

/**
 * Check a transaction contextually against a set of consensus rules valid at a given block height.
 * 
 * Notes:
 * 1. AcceptToMemoryPool calls CheckTransaction and this function.
 * 2. ProcessNewBlock calls AcceptBlock, which calls CheckBlock (which calls CheckTransaction)
 *    and ContextualCheckBlock (which calls this function).
 * 3. For consensus rules that relax restrictions (where a transaction that is invalid at
 *    nHeight can become valid at a later height), we make the bans conditional on not
 *    being in Initial Block Download mode.
 * 4. The isInitBlockDownload argument is a function parameter to assist with testing.
 */
bool ContextualCheckTransaction(
        const CTransaction& tx,
        CValidationState &state,
        const CChainParams& chainparams,
        const int nHeight,
        const bool isMined,
        bool (*isInitBlockDownload)(const CChainParams&))
{
    const int DOS_LEVEL_BLOCK = 100;
    // DoS level set to 10 to be more forgiving.
    const int DOS_LEVEL_MEMPOOL = 10;

    // For constricting rules, we don't need to account for IBD mode.
    auto dosLevelConstricting = isMined ? DOS_LEVEL_BLOCK : DOS_LEVEL_MEMPOOL;
    // For rules that are relaxing (or might become relaxing when a future
    // network upgrade is implemented), we need to account for IBD mode.
    auto dosLevelPotentiallyRelaxing = isMined ? DOS_LEVEL_BLOCK : (
        isInitBlockDownload(chainparams) ? 0 : DOS_LEVEL_MEMPOOL);

    bool overwinterActive = chainparams.GetConsensus().NetworkUpgradeActive(nHeight, Consensus::UPGRADE_OVERWINTER);
    bool saplingActive = chainparams.GetConsensus().NetworkUpgradeActive(nHeight, Consensus::UPGRADE_SAPLING);
    bool isSprout = !overwinterActive;
    bool heartwoodActive = chainparams.GetConsensus().NetworkUpgradeActive(nHeight, Consensus::UPGRADE_HEARTWOOD);
    bool canopyActive = chainparams.GetConsensus().NetworkUpgradeActive(nHeight, Consensus::UPGRADE_CANOPY);

    // If Sprout rules apply, reject transactions which are intended for Overwinter and beyond
    if (isSprout && tx.fOverwintered) {
        return state.DoS(
            dosLevelPotentiallyRelaxing,
            error("ContextualCheckTransaction(): overwinter is not active yet"),
            REJECT_INVALID, "tx-overwinter-not-active");
    }

    if (saplingActive) {
        // Reject transactions with valid version but missing overwintered flag
        if (tx.nVersion >= SAPLING_MIN_TX_VERSION && !tx.fOverwintered) {
            return state.DoS(
                dosLevelConstricting,
                error("ContextualCheckTransaction(): overwintered flag must be set"),
                REJECT_INVALID, "tx-overwintered-flag-not-set");
        }

        // Reject transactions with non-Sapling version group ID
        if (tx.fOverwintered && tx.nVersionGroupId != SAPLING_VERSION_GROUP_ID) {
            return state.DoS(
                dosLevelPotentiallyRelaxing,
                error("CheckTransaction(): invalid Sapling tx version"),
                REJECT_INVALID, "bad-sapling-tx-version-group-id");
        }

        // Reject transactions with invalid version
        if (tx.fOverwintered && tx.nVersion < SAPLING_MIN_TX_VERSION ) {
            return state.DoS(
                dosLevelConstricting,
                error("CheckTransaction(): Sapling version too low"),
                REJECT_INVALID, "bad-tx-sapling-version-too-low");
        }

        // Reject transactions with invalid version
        if (tx.fOverwintered && tx.nVersion > SAPLING_MAX_TX_VERSION ) {
            return state.DoS(
                dosLevelPotentiallyRelaxing,
                error("CheckTransaction(): Sapling version too high"),
                REJECT_INVALID, "bad-tx-sapling-version-too-high");
        }
    } else if (overwinterActive) {
        // Reject transactions with valid version but missing overwinter flag
        if (tx.nVersion >= OVERWINTER_MIN_TX_VERSION && !tx.fOverwintered) {
            return state.DoS(
                dosLevelConstricting,
                error("ContextualCheckTransaction(): overwinter flag must be set"),
                REJECT_INVALID, "tx-overwinter-flag-not-set");
        }

        // Reject transactions with non-Overwinter version group ID
        if (tx.fOverwintered && tx.nVersionGroupId != OVERWINTER_VERSION_GROUP_ID) {
            return state.DoS(
                dosLevelPotentiallyRelaxing,
                error("CheckTransaction(): invalid Overwinter tx version"),
                REJECT_INVALID, "bad-overwinter-tx-version-group-id");
        }

        // Reject transactions with invalid version
        if (tx.fOverwintered && tx.nVersion > OVERWINTER_MAX_TX_VERSION ) {
            return state.DoS(
                dosLevelPotentiallyRelaxing,
                error("CheckTransaction(): overwinter version too high"),
                REJECT_INVALID, "bad-tx-overwinter-version-too-high");
        }
    }

    // Rules that apply to Overwinter or later:
    if (overwinterActive) {
        // Reject transactions intended for Sprout
        if (!tx.fOverwintered) {
            return state.DoS(
                dosLevelConstricting,
                error("ContextualCheckTransaction: overwinter is active"),
                REJECT_INVALID, "tx-overwinter-active");
        }
    
        // Check that all transactions are unexpired
        if (IsExpiredTx(tx, nHeight)) {
            // Don't increase banscore if the transaction only just expired
            int expiredDosLevel = IsExpiredTx(tx, nHeight - 1) ? dosLevelConstricting : 0;
            return state.DoS(expiredDosLevel, error("ContextualCheckTransaction(): transaction is expired"), REJECT_INVALID, "tx-overwinter-expired");
        }
    }

    // Rules that apply before Sapling:
    if (!saplingActive) {
        // Size limits
        BOOST_STATIC_ASSERT(MAX_BLOCK_SIZE > MAX_TX_SIZE_BEFORE_SAPLING); // sanity
        if (::GetSerializeSize(tx, SER_NETWORK, PROTOCOL_VERSION) > MAX_TX_SIZE_BEFORE_SAPLING)
            return state.DoS(
                dosLevelPotentiallyRelaxing,
                error("ContextualCheckTransaction(): size limits failed"),
                REJECT_INVALID, "bad-txns-oversize");
    }

    // Rules that apply before Heartwood:
    if (!heartwoodActive) {
        if (tx.IsCoinBase()) {
            // A coinbase transaction cannot have output descriptions
            if (tx.vShieldedOutput.size() > 0)
                return state.DoS(
                    dosLevelPotentiallyRelaxing,
                    error("CheckTransaction(): coinbase has output descriptions"),
                    REJECT_INVALID, "bad-cb-has-output-description");
        }
    }

    // From Canopy onward, coinbase transaction must include outputs corresponding to the
    // ZIP 207 consensus funding streams active at the current block height. To avoid
    // double-decrypting, we detect any shielded funding streams during the Heartwood
    // consensus check. If Canopy is not yet active, fundingStreamElements will be empty.
    std::set<Consensus::FundingStreamElement> fundingStreamElements;
    if (canopyActive) {
        fundingStreamElements = Consensus::GetActiveFundingStreamElements(
            nHeight,
            // GetBlockSubsidy must be guarded because it will throw
            // if called at slow-start period heights.
            GetBlockSubsidy(nHeight, chainparams.GetConsensus()),
            chainparams.GetConsensus());
    }

    // Rules that apply to Heartwood or later:
    if (heartwoodActive) {
        if (tx.IsCoinBase()) {
            // All Sapling outputs in coinbase transactions MUST have valid note commitments
            // when recovered using a 32-byte array of zeroes as the outgoing viewing key.
            // https://zips.z.cash/zip-0213#specification
            uint256 ovk;
            for (const OutputDescription &output : tx.vShieldedOutput) {
                auto outPlaintext = SaplingOutgoingPlaintext::decrypt(
                    output.outCiphertext, ovk, output.cv, output.cmu, output.ephemeralKey);
                if (!outPlaintext) {
                    return state.DoS(
                        DOS_LEVEL_BLOCK,
                        error("CheckTransaction(): coinbase output description has invalid outCiphertext"),
                        REJECT_INVALID,
                        "bad-cb-output-desc-invalid-outct");
                }

                // SaplingNotePlaintext::decrypt() checks note commitment validity.
<<<<<<< HEAD
                auto notePlaintext = SaplingNotePlaintext::decrypt(
=======

                auto encPlaintext = SaplingNotePlaintext::decrypt(
                    chainparams.GetConsensus(),
                    nHeight,
>>>>>>> 701adc38
                    output.encCiphertext,
                    output.ephemeralKey,
                    outPlaintext->esk,
                    outPlaintext->pk_d,
                    output.cmu);
<<<<<<< HEAD

                if (!notePlaintext) {
=======
                if (!encPlaintext) {
>>>>>>> 701adc38
                    return state.DoS(
                        DOS_LEVEL_BLOCK,
                        error("CheckTransaction(): coinbase output description has invalid encCiphertext"),
                        REJECT_INVALID,
                        "bad-cb-output-desc-invalid-encct");
                }

<<<<<<< HEAD
                // Detect any ZIP 207 shielded funding streams.
                if (canopyActive) {
                    libzcash::SaplingPaymentAddress zaddr(notePlaintext->d, outPlaintext->pk_d);
                    for (auto it = fundingStreamElements.begin(); it != fundingStreamElements.end(); ++it) {
                        const libzcash::SaplingPaymentAddress* streamAddr = boost::get<libzcash::SaplingPaymentAddress>(&(it->first));
                        if (streamAddr && zaddr == *streamAddr && notePlaintext->value() == it->second) {
                            fundingStreamElements.erase(it);
                            break;
                        }
                    }
                }
            }
        }
    }

    // Rules that apply to Canopy or later:
    if (canopyActive) {
        if (tx.IsCoinBase()) {
            // Detect transparent funding streams.
            for (const CTxOut& output : tx.vout) {
                for (auto it = fundingStreamElements.begin(); it != fundingStreamElements.end(); ++it) {
                    const CScript* taddr = boost::get<CScript>(&(it->first));
                    if (taddr && output.scriptPubKey == *taddr && output.nValue == it->second) {
                        fundingStreamElements.erase(it);
                        break;
                    }
                }
            }

            if (!fundingStreamElements.empty()) {
                std::cout << "\nFunding stream missing at height " << nHeight;
                return state.DoS(100, error("%s: funding stream missing", __func__),
                                 REJECT_INVALID, "cb-funding-stream-missing");
=======
                // ZIP 212: Check that the note plaintexts use the v2 note plaintext
                // version.
                // This check compels miners to switch to the new plaintext version
                // and overrides the grace period in plaintext_version_is_valid()
                if (canopyActive != (encPlaintext->get_leadbyte() == 0x02)) {
                    return state.DoS(
                        DOS_LEVEL_BLOCK,
                        error("CheckTransaction(): coinbase output description has invalid note plaintext version"),
                        REJECT_INVALID,
                        "bad-cb-output-desc-invalid-note-plaintext-version");
                }
>>>>>>> 701adc38
            }
        }
    }

    // Rules that apply to Canopy or later:
    if (canopyActive) {
        for (const JSDescription& joinsplit : tx.vJoinSplit) {
            if (joinsplit.vpub_old > 0) {
                return state.DoS(DOS_LEVEL_BLOCK, error("ContextualCheckTransaction(): joinsplit.vpub_old nonzero"), REJECT_INVALID, "bad-txns-vpub_old-nonzero");
            }
        }
    }

    auto consensusBranchId = CurrentEpochBranchId(nHeight, chainparams.GetConsensus());
    auto prevConsensusBranchId = PrevEpochBranchId(consensusBranchId, chainparams.GetConsensus());
    uint256 dataToBeSigned;
    uint256 prevDataToBeSigned;

    if (!tx.vJoinSplit.empty() ||
        !tx.vShieldedSpend.empty() ||
        !tx.vShieldedOutput.empty())
    {
        // Empty output script.
        CScript scriptCode;
        try {
            dataToBeSigned = SignatureHash(scriptCode, tx, NOT_AN_INPUT, SIGHASH_ALL, 0, consensusBranchId);
            prevDataToBeSigned = SignatureHash(scriptCode, tx, NOT_AN_INPUT, SIGHASH_ALL, 0, prevConsensusBranchId);
        } catch (std::logic_error ex) {
            // A logic error should never occur because we pass NOT_AN_INPUT and
            // SIGHASH_ALL to SignatureHash().
            return state.DoS(100, error("CheckTransaction(): error computing signature hash"),
                                REJECT_INVALID, "error-computing-signature-hash");
        }
    }

    int (*ed25519_verifier)(
        const unsigned char *,
        const unsigned char *,
        unsigned long long ,
        const unsigned char *
    ) = &crypto_sign_verify_detached;

    // Switch from using the libsodium ed25519 verifier to using the
    // ed25519-zebra Rust crate, which implements an ed25519 verifier that is
    // compliant with ZIP 215.
    if (canopyActive) {
        ed25519_verifier = &librustzcash_zebra_crypto_sign_verify_detached;
    }

    if (!tx.vJoinSplit.empty())
    {
        BOOST_STATIC_ASSERT(crypto_sign_PUBLICKEYBYTES == 32);

        // We rely on libsodium to check that the signature is canonical.
        // https://github.com/jedisct1/libsodium/commit/62911edb7ff2275cccd74bf1c8aefcc4d76924e0
        if (ed25519_verifier(&tx.joinSplitSig[0],
                             dataToBeSigned.begin(), 32,
                             tx.joinSplitPubKey.begin()
                             ) != 0) {
            // Check whether the failure was caused by an outdated consensus
            // branch ID; if so, inform the node that they need to upgrade. We
            // only check the previous epoch's branch ID, on the assumption that
            // users creating transactions will notice their transactions
            // failing before a second network upgrade occurs.
            if (ed25519_verifier(&tx.joinSplitSig[0],
                                 prevDataToBeSigned.begin(), 32,
                                 tx.joinSplitPubKey.begin()
                                 ) == 0) {
                return state.DoS(
                    dosLevelPotentiallyRelaxing, false, REJECT_INVALID, strprintf(
                        "old-consensus-branch-id (Expected %s, found %s)",
                        HexInt(consensusBranchId),
                        HexInt(prevConsensusBranchId)));
            }
            return state.DoS(
                dosLevelPotentiallyRelaxing,
                error("CheckTransaction(): invalid joinsplit signature"),
                REJECT_INVALID, "bad-txns-invalid-joinsplit-signature");
        }
    }

    if (!tx.vShieldedSpend.empty() ||
        !tx.vShieldedOutput.empty())
    {
        auto ctx = librustzcash_sapling_verification_ctx_init();

        for (const SpendDescription &spend : tx.vShieldedSpend) {
            if (!librustzcash_sapling_check_spend(
                ctx,
                spend.cv.begin(),
                spend.anchor.begin(),
                spend.nullifier.begin(),
                spend.rk.begin(),
                spend.zkproof.begin(),
                spend.spendAuthSig.begin(),
                dataToBeSigned.begin()
            ))
            {
                librustzcash_sapling_verification_ctx_free(ctx);
                return state.DoS(
                    dosLevelPotentiallyRelaxing,
                    error("ContextualCheckTransaction(): Sapling spend description invalid"),
                    REJECT_INVALID, "bad-txns-sapling-spend-description-invalid");
            }
        }

        for (const OutputDescription &output : tx.vShieldedOutput) {
            if (!librustzcash_sapling_check_output(
                ctx,
                output.cv.begin(),
                output.cmu.begin(),
                output.ephemeralKey.begin(),
                output.zkproof.begin()
            ))
            {
                librustzcash_sapling_verification_ctx_free(ctx);
                // This should be a non-contextual check, but we check it here
                // as we need to pass over the outputs anyway in order to then
                // call librustzcash_sapling_final_check().
                return state.DoS(100, error("ContextualCheckTransaction(): Sapling output description invalid"),
                                      REJECT_INVALID, "bad-txns-sapling-output-description-invalid");
            }
        }

        if (!librustzcash_sapling_final_check(
            ctx,
            tx.valueBalance,
            tx.bindingSig.begin(),
            dataToBeSigned.begin()
        ))
        {
            librustzcash_sapling_verification_ctx_free(ctx);
            return state.DoS(
                dosLevelPotentiallyRelaxing,
                error("ContextualCheckTransaction(): Sapling binding signature invalid"),
                REJECT_INVALID, "bad-txns-sapling-binding-signature-invalid");
        }

        librustzcash_sapling_verification_ctx_free(ctx);
    }
    return true;
}


bool CheckTransaction(const CTransaction& tx, CValidationState &state,
                      libzcash::ProofVerifier& verifier)
{
    // Don't count coinbase transactions because mining skews the count
    if (!tx.IsCoinBase()) {
        transactionsValidated.increment();
    }

    if (!CheckTransactionWithoutProofVerification(tx, state)) {
        return false;
    } else {
        // Ensure that zk-SNARKs verify
        BOOST_FOREACH(const JSDescription &joinsplit, tx.vJoinSplit) {
            if (!joinsplit.Verify(*pzcashParams, verifier, tx.joinSplitPubKey)) {
                return state.DoS(100, error("CheckTransaction(): joinsplit does not verify"),
                                    REJECT_INVALID, "bad-txns-joinsplit-verification-failed");
            }
        }
        return true;
    }
}

bool CheckTransactionWithoutProofVerification(const CTransaction& tx, CValidationState &state)
{
    // Basic checks that don't depend on any context

    /**
     * Previously:
     * 1. The consensus rule below was:
     *        if (tx.nVersion < SPROUT_MIN_TX_VERSION) { ... }
     *    which checked if tx.nVersion fell within the range:
     *        INT32_MIN <= tx.nVersion < SPROUT_MIN_TX_VERSION
     * 2. The parser allowed tx.nVersion to be negative
     *
     * Now:
     * 1. The consensus rule checks to see if tx.Version falls within the range:
     *        0 <= tx.nVersion < SPROUT_MIN_TX_VERSION
     * 2. The previous consensus rule checked for negative values within the range:
     *        INT32_MIN <= tx.nVersion < 0
     *    This is unnecessary for Overwinter transactions since the parser now
     *    interprets the sign bit as fOverwintered, so tx.nVersion is always >=0,
     *    and when Overwinter is not active ContextualCheckTransaction rejects
     *    transactions with fOverwintered set.  When fOverwintered is set,
     *    this function and ContextualCheckTransaction will together check to
     *    ensure tx.nVersion avoids the following ranges:
     *        0 <= tx.nVersion < OVERWINTER_MIN_TX_VERSION
     *        OVERWINTER_MAX_TX_VERSION < tx.nVersion <= INT32_MAX
     */
    if (!tx.fOverwintered && tx.nVersion < SPROUT_MIN_TX_VERSION) {
        return state.DoS(100, error("CheckTransaction(): version too low"),
                         REJECT_INVALID, "bad-txns-version-too-low");
    }
    else if (tx.fOverwintered) {
        if (tx.nVersion < OVERWINTER_MIN_TX_VERSION) {
            return state.DoS(100, error("CheckTransaction(): overwinter version too low"),
                REJECT_INVALID, "bad-tx-overwinter-version-too-low");
        }
        if (tx.nVersionGroupId != OVERWINTER_VERSION_GROUP_ID &&
                tx.nVersionGroupId != SAPLING_VERSION_GROUP_ID) {
            return state.DoS(100, error("CheckTransaction(): unknown tx version group id"),
                    REJECT_INVALID, "bad-tx-version-group-id");
        }
        if (tx.nExpiryHeight >= TX_EXPIRY_HEIGHT_THRESHOLD) {
            return state.DoS(100, error("CheckTransaction(): expiry height is too high"),
                            REJECT_INVALID, "bad-tx-expiry-height-too-high");
        }
    }

    // Transactions containing empty `vin` must have either non-empty
    // `vJoinSplit` or non-empty `vShieldedSpend`.
    if (tx.vin.empty() && tx.vJoinSplit.empty() && tx.vShieldedSpend.empty())
        return state.DoS(10, error("CheckTransaction(): vin empty"),
                         REJECT_INVALID, "bad-txns-vin-empty");
    // Transactions containing empty `vout` must have either non-empty
    // `vJoinSplit` or non-empty `vShieldedOutput`.
    if (tx.vout.empty() && tx.vJoinSplit.empty() && tx.vShieldedOutput.empty())
        return state.DoS(10, error("CheckTransaction(): vout empty"),
                         REJECT_INVALID, "bad-txns-vout-empty");

    // Size limits
    BOOST_STATIC_ASSERT(MAX_BLOCK_SIZE >= MAX_TX_SIZE_AFTER_SAPLING); // sanity
    BOOST_STATIC_ASSERT(MAX_TX_SIZE_AFTER_SAPLING > MAX_TX_SIZE_BEFORE_SAPLING); // sanity
    if (::GetSerializeSize(tx, SER_NETWORK, PROTOCOL_VERSION) > MAX_TX_SIZE_AFTER_SAPLING)
        return state.DoS(100, error("CheckTransaction(): size limits failed"),
                         REJECT_INVALID, "bad-txns-oversize");

    // Check for negative or overflow output values
    CAmount nValueOut = 0;
    BOOST_FOREACH(const CTxOut& txout, tx.vout)
    {
        if (txout.nValue < 0)
            return state.DoS(100, error("CheckTransaction(): txout.nValue negative"),
                             REJECT_INVALID, "bad-txns-vout-negative");
        if (txout.nValue > MAX_MONEY)
            return state.DoS(100, error("CheckTransaction(): txout.nValue too high"),
                             REJECT_INVALID, "bad-txns-vout-toolarge");
        nValueOut += txout.nValue;
        if (!MoneyRange(nValueOut))
            return state.DoS(100, error("CheckTransaction(): txout total out of range"),
                             REJECT_INVALID, "bad-txns-txouttotal-toolarge");
    }

    // Check for non-zero valueBalance when there are no Sapling inputs or outputs
    if (tx.vShieldedSpend.empty() && tx.vShieldedOutput.empty() && tx.valueBalance != 0) {
        return state.DoS(100, error("CheckTransaction(): tx.valueBalance has no sources or sinks"),
                            REJECT_INVALID, "bad-txns-valuebalance-nonzero");
    }

    // Check for overflow valueBalance
    if (tx.valueBalance > MAX_MONEY || tx.valueBalance < -MAX_MONEY) {
        return state.DoS(100, error("CheckTransaction(): abs(tx.valueBalance) too large"),
                            REJECT_INVALID, "bad-txns-valuebalance-toolarge");
    }

    if (tx.valueBalance <= 0) {
        // NB: negative valueBalance "takes" money from the transparent value pool just as outputs do
        nValueOut += -tx.valueBalance;

        if (!MoneyRange(nValueOut)) {
            return state.DoS(100, error("CheckTransaction(): txout total out of range"),
                                REJECT_INVALID, "bad-txns-txouttotal-toolarge");
        }
    }

    // Ensure that joinsplit values are well-formed
    BOOST_FOREACH(const JSDescription& joinsplit, tx.vJoinSplit)
    {
        if (joinsplit.vpub_old < 0) {
            return state.DoS(100, error("CheckTransaction(): joinsplit.vpub_old negative"),
                             REJECT_INVALID, "bad-txns-vpub_old-negative");
        }

        if (joinsplit.vpub_new < 0) {
            return state.DoS(100, error("CheckTransaction(): joinsplit.vpub_new negative"),
                             REJECT_INVALID, "bad-txns-vpub_new-negative");
        }

        if (joinsplit.vpub_old > MAX_MONEY) {
            return state.DoS(100, error("CheckTransaction(): joinsplit.vpub_old too high"),
                             REJECT_INVALID, "bad-txns-vpub_old-toolarge");
        }

        if (joinsplit.vpub_new > MAX_MONEY) {
            return state.DoS(100, error("CheckTransaction(): joinsplit.vpub_new too high"),
                             REJECT_INVALID, "bad-txns-vpub_new-toolarge");
        }

        if (joinsplit.vpub_new != 0 && joinsplit.vpub_old != 0) {
            return state.DoS(100, error("CheckTransaction(): joinsplit.vpub_new and joinsplit.vpub_old both nonzero"),
                             REJECT_INVALID, "bad-txns-vpubs-both-nonzero");
        }

        nValueOut += joinsplit.vpub_old;
        if (!MoneyRange(nValueOut)) {
            return state.DoS(100, error("CheckTransaction(): txout total out of range"),
                             REJECT_INVALID, "bad-txns-txouttotal-toolarge");
        }
    }

    // Ensure input values do not exceed MAX_MONEY
    // We have not resolved the txin values at this stage,
    // but we do know what the joinsplits claim to add
    // to the value pool.
    {
        CAmount nValueIn = 0;
        for (std::vector<JSDescription>::const_iterator it(tx.vJoinSplit.begin()); it != tx.vJoinSplit.end(); ++it)
        {
            nValueIn += it->vpub_new;

            if (!MoneyRange(it->vpub_new) || !MoneyRange(nValueIn)) {
                return state.DoS(100, error("CheckTransaction(): txin total out of range"),
                                 REJECT_INVALID, "bad-txns-txintotal-toolarge");
            }
        }

        // Also check for Sapling
        if (tx.valueBalance >= 0) {
            // NB: positive valueBalance "adds" money to the transparent value pool, just as inputs do
            nValueIn += tx.valueBalance;

            if (!MoneyRange(nValueIn)) {
                return state.DoS(100, error("CheckTransaction(): txin total out of range"),
                                    REJECT_INVALID, "bad-txns-txintotal-toolarge");
            }
        }
    }

    // Check for duplicate inputs
    set<COutPoint> vInOutPoints;
    BOOST_FOREACH(const CTxIn& txin, tx.vin)
    {
        if (vInOutPoints.count(txin.prevout))
            return state.DoS(100, error("CheckTransaction(): duplicate inputs"),
                             REJECT_INVALID, "bad-txns-inputs-duplicate");
        vInOutPoints.insert(txin.prevout);
    }

    // Check for duplicate joinsplit nullifiers in this transaction
    {
        set<uint256> vJoinSplitNullifiers;
        BOOST_FOREACH(const JSDescription& joinsplit, tx.vJoinSplit)
        {
            BOOST_FOREACH(const uint256& nf, joinsplit.nullifiers)
            {
                if (vJoinSplitNullifiers.count(nf))
                    return state.DoS(100, error("CheckTransaction(): duplicate nullifiers"),
                                REJECT_INVALID, "bad-joinsplits-nullifiers-duplicate");

                vJoinSplitNullifiers.insert(nf);
            }
        }
    }

    // Check for duplicate sapling nullifiers in this transaction
    {
        set<uint256> vSaplingNullifiers;
        BOOST_FOREACH(const SpendDescription& spend_desc, tx.vShieldedSpend)
        {
            if (vSaplingNullifiers.count(spend_desc.nullifier))
                return state.DoS(100, error("CheckTransaction(): duplicate nullifiers"),
                            REJECT_INVALID, "bad-spend-description-nullifiers-duplicate");

            vSaplingNullifiers.insert(spend_desc.nullifier);
        }
    }

    if (tx.IsCoinBase())
    {
        // There should be no joinsplits in a coinbase transaction
        if (tx.vJoinSplit.size() > 0)
            return state.DoS(100, error("CheckTransaction(): coinbase has joinsplits"),
                             REJECT_INVALID, "bad-cb-has-joinsplits");

        // A coinbase transaction cannot have spend descriptions
        if (tx.vShieldedSpend.size() > 0)
            return state.DoS(100, error("CheckTransaction(): coinbase has spend descriptions"),
                             REJECT_INVALID, "bad-cb-has-spend-description");
        // See ContextualCheckTransaction for consensus rules on coinbase output descriptions.

        if (tx.vin[0].scriptSig.size() < 2 || tx.vin[0].scriptSig.size() > 100)
            return state.DoS(100, error("CheckTransaction(): coinbase script size"),
                             REJECT_INVALID, "bad-cb-length");
    }
    else
    {
        BOOST_FOREACH(const CTxIn& txin, tx.vin)
            if (txin.prevout.IsNull())
                return state.DoS(10, error("CheckTransaction(): prevout is null"),
                                 REJECT_INVALID, "bad-txns-prevout-null");
    }

    return true;
}

CAmount GetMinRelayFee(const CTransaction& tx, unsigned int nBytes, bool fAllowFree)
{
    {
        LOCK(mempool.cs);
        uint256 hash = tx.GetHash();
        double dPriorityDelta = 0;
        CAmount nFeeDelta = 0;
        mempool.ApplyDeltas(hash, dPriorityDelta, nFeeDelta);
        if (dPriorityDelta > 0 || nFeeDelta > 0)
            return 0;
    }

    CAmount nMinFee = ::minRelayTxFee.GetFee(nBytes);

    if (fAllowFree)
    {
        // There is a free transaction area in blocks created by most miners,
        // * If we are relaying we allow transactions up to DEFAULT_BLOCK_PRIORITY_SIZE - 1000
        //   to be considered to fall into this category. We don't want to encourage sending
        //   multiple transactions instead of one big transaction to avoid fees.
        if (nBytes < (DEFAULT_BLOCK_PRIORITY_SIZE - 1000))
            nMinFee = 0;
    }

    if (!MoneyRange(nMinFee))
        nMinFee = MAX_MONEY;
    return nMinFee;
}


bool AcceptToMemoryPool(CTxMemPool& pool, CValidationState &state, const CTransaction &tx, bool fLimitFree,
                        bool* pfMissingInputs, bool fRejectAbsurdFee)
{
    AssertLockHeld(cs_main);
    if (pfMissingInputs)
        *pfMissingInputs = false;

    int nextBlockHeight = chainActive.Height() + 1;

    // Grab the branch ID we expect this transaction to commit to.
    auto consensusBranchId = CurrentEpochBranchId(nextBlockHeight, Params().GetConsensus());

    if (pool.IsRecentlyEvicted(tx.GetHash())) {
        LogPrint("mempool", "Dropping txid %s : recently evicted", tx.GetHash().ToString());
        return false;
    }

    auto verifier = libzcash::ProofVerifier::Strict();
    if (!CheckTransaction(tx, state, verifier))
        return error("AcceptToMemoryPool: CheckTransaction failed");

    // Check transaction contextually against the set of consensus rules which apply in the next block to be mined.
    if (!ContextualCheckTransaction(tx, state, Params(), nextBlockHeight, false)) {
        return error("AcceptToMemoryPool: ContextualCheckTransaction failed");
    }

    // DoS mitigation: reject transactions expiring soon
    // Note that if a valid transaction belonging to the wallet is in the mempool and the node is shutdown,
    // upon restart, CWalletTx::AcceptToMemoryPool() will be invoked which might result in rejection.
    if (IsExpiringSoonTx(tx, nextBlockHeight)) {
        return state.DoS(0, error("AcceptToMemoryPool(): transaction is expiring soon"), REJECT_INVALID, "tx-expiring-soon");
    }

    // Coinbase is only valid in a block, not as a loose transaction
    if (tx.IsCoinBase())
        return state.DoS(100, error("AcceptToMemoryPool: coinbase as individual tx"),
                         REJECT_INVALID, "coinbase");

    // Rather not work on nonstandard transactions (unless -testnet/-regtest)
    string reason;
    if (Params().RequireStandard() && !IsStandardTx(tx, reason, Params(), nextBlockHeight))
        return state.DoS(0,
                         error("AcceptToMemoryPool: nonstandard transaction: %s", reason),
                         REJECT_NONSTANDARD, reason);

    // Only accept nLockTime-using transactions that can be mined in the next
    // block; we don't want our mempool filled up with transactions that can't
    // be mined yet.
    if (!CheckFinalTx(tx, STANDARD_LOCKTIME_VERIFY_FLAGS))
        return state.DoS(0, false, REJECT_NONSTANDARD, "non-final");

    // is it already in the memory pool?
    uint256 hash = tx.GetHash();
    if (pool.exists(hash))
        return false;

    // Check for conflicts with in-memory transactions
    {
    LOCK(pool.cs); // protect pool.mapNextTx
    for (unsigned int i = 0; i < tx.vin.size(); i++)
    {
        COutPoint outpoint = tx.vin[i].prevout;
        if (pool.mapNextTx.count(outpoint))
        {
            // Disable replacement feature for now
            return false;
        }
    }
    BOOST_FOREACH(const JSDescription &joinsplit, tx.vJoinSplit) {
        BOOST_FOREACH(const uint256 &nf, joinsplit.nullifiers) {
            if (pool.nullifierExists(nf, SPROUT)) {
                return false;
            }
        }
    }
    for (const SpendDescription &spendDescription : tx.vShieldedSpend) {
        if (pool.nullifierExists(spendDescription.nullifier, SAPLING)) {
            return false;
        }
    }
    }

    {
        CCoinsView dummy;
        CCoinsViewCache view(&dummy);

        CAmount nValueIn = 0;
        {
        LOCK(pool.cs);
        CCoinsViewMemPool viewMemPool(pcoinsTip, pool);
        view.SetBackend(viewMemPool);

        // do we already have it?
        if (view.HaveCoins(hash))
            return false;

        // do all inputs exist?
        // Note that this does not check for the presence of actual outputs (see the next check for that),
        // and only helps with filling in pfMissingInputs (to determine missing vs spent).
        BOOST_FOREACH(const CTxIn txin, tx.vin) {
            if (!view.HaveCoins(txin.prevout.hash)) {
                if (pfMissingInputs)
                    *pfMissingInputs = true;
                return false;
            }
        }

        // are the actual inputs available?
        if (!view.HaveInputs(tx))
            return state.Invalid(error("AcceptToMemoryPool: inputs already spent"),
                                 REJECT_DUPLICATE, "bad-txns-inputs-spent");

        // are the joinsplits' and sapling spends' requirements met in tx(valid anchors/nullifiers)?
        if (!view.HaveShieldedRequirements(tx))
            return state.Invalid(error("AcceptToMemoryPool: shielded requirements not met"),
                                 REJECT_DUPLICATE, "bad-txns-shielded-requirements-not-met");

        // Bring the best block into scope
        view.GetBestBlock();

        nValueIn = view.GetValueIn(tx);

        // we have all inputs cached now, so switch back to dummy, so we don't need to keep lock on mempool
        view.SetBackend(dummy);
        }

        // Check for non-standard pay-to-script-hash in inputs
        if (Params().RequireStandard() && !AreInputsStandard(tx, view, consensusBranchId))
            return error("AcceptToMemoryPool: nonstandard transaction input");

        // Check that the transaction doesn't have an excessive number of
        // sigops, making it impossible to mine. Since the coinbase transaction
        // itself can contain sigops MAX_STANDARD_TX_SIGOPS is less than
        // MAX_BLOCK_SIGOPS; we still consider this an invalid rather than
        // merely non-standard transaction.
        unsigned int nSigOps = GetLegacySigOpCount(tx);
        nSigOps += GetP2SHSigOpCount(tx, view);
        if (nSigOps > MAX_STANDARD_TX_SIGOPS)
            return state.DoS(0,
                             error("AcceptToMemoryPool: too many sigops %s, %d > %d",
                                   hash.ToString(), nSigOps, MAX_STANDARD_TX_SIGOPS),
                             REJECT_NONSTANDARD, "bad-txns-too-many-sigops");

        CAmount nValueOut = tx.GetValueOut();
        CAmount nFees = nValueIn-nValueOut;
        double dPriority = view.GetPriority(tx, chainActive.Height());

        // Keep track of transactions that spend a coinbase, which we re-scan
        // during reorgs to ensure COINBASE_MATURITY is still met.
        bool fSpendsCoinbase = false;
        BOOST_FOREACH(const CTxIn &txin, tx.vin) {
            const CCoins *coins = view.AccessCoins(txin.prevout.hash);
            if (coins->IsCoinBase()) {
                fSpendsCoinbase = true;
                break;
            }
        }

        // We don't yet know if the transaction commits to consensusBranchId,
        // but if the entry gets added to the mempool, then it has passed
        // ContextualCheckInputs and therefore this is correct.
        CTxMemPoolEntry entry(tx, nFees, GetTime(), dPriority, chainActive.Height(), mempool.HasNoInputsOf(tx), fSpendsCoinbase, consensusBranchId);
        unsigned int nSize = entry.GetTxSize();

        // Accept a tx if it contains joinsplits and has at least the default fee specified by z_sendmany.
        if (tx.vJoinSplit.size() > 0 && nFees >= ASYNC_RPC_OPERATION_DEFAULT_MINERS_FEE) {
            // In future we will we have more accurate and dynamic computation of fees for tx with joinsplits.
        } else {
            // Don't accept it if it can't get into a block
            CAmount txMinFee = GetMinRelayFee(tx, nSize, true);
            if (fLimitFree && nFees < txMinFee)
                return state.DoS(0, error("AcceptToMemoryPool: not enough fees %s, %d < %d",
                                        hash.ToString(), nFees, txMinFee),
                                REJECT_INSUFFICIENTFEE, "insufficient fee");
        }

        // Require that free transactions have sufficient priority to be mined in the next block.
        if (GetBoolArg("-relaypriority", DEFAULT_RELAYPRIORITY) && nFees < ::minRelayTxFee.GetFee(nSize) && !AllowFree(view.GetPriority(tx, chainActive.Height() + 1))) {
            return state.DoS(0, false, REJECT_INSUFFICIENTFEE, "insufficient priority");
        }

        // Continuously rate-limit free (really, very-low-fee) transactions
        // This mitigates 'penny-flooding' -- sending thousands of free transactions just to
        // be annoying or make others' transactions take longer to confirm.
        if (fLimitFree && nFees < ::minRelayTxFee.GetFee(nSize))
        {
            static CCriticalSection csFreeLimiter;
            static double dFreeCount;
            static int64_t nLastTime;
            int64_t nNow = GetTime();

            LOCK(csFreeLimiter);

            // Use an exponentially decaying ~10-minute window:
            dFreeCount *= pow(1.0 - 1.0/600.0, (double)(nNow - nLastTime));
            nLastTime = nNow;
            // -limitfreerelay unit is thousand-bytes-per-minute
            // At default rate it would take over a month to fill 1GB
            if (dFreeCount >= GetArg("-limitfreerelay", DEFAULT_LIMITFREERELAY) * 10 * 1000)
                return state.DoS(0, error("AcceptToMemoryPool: free transaction rejected by rate limiter"),
                                 REJECT_INSUFFICIENTFEE, "rate limited free transaction");
            LogPrint("mempool", "Rate limit dFreeCount: %g => %g\n", dFreeCount, dFreeCount+nSize);
            dFreeCount += nSize;
        }

        if (fRejectAbsurdFee && nFees > maxTxFee) {
            string errmsg = strprintf("absurdly high fees %s, %d > %d",
                                      hash.ToString(),
                                      nFees, maxTxFee);
            LogPrint("mempool", errmsg.c_str());
            return state.Error("AcceptToMemoryPool: " + errmsg);
        }

        // Check against previous transactions
        // This is done last to help prevent CPU exhaustion denial-of-service attacks.
        PrecomputedTransactionData txdata(tx);
        if (!ContextualCheckInputs(tx, state, view, true, STANDARD_SCRIPT_VERIFY_FLAGS, true, txdata, Params().GetConsensus(), consensusBranchId))
        {
            return error("AcceptToMemoryPool: ConnectInputs failed %s", hash.ToString());
        }

        // Check again against just the consensus-critical mandatory script
        // verification flags, in case of bugs in the standard flags that cause
        // transactions to pass as valid when they're actually invalid. For
        // instance the STRICTENC flag was incorrectly allowing certain
        // CHECKSIG NOT scripts to pass, even though they were invalid.
        //
        // There is a similar check in CreateNewBlock() to prevent creating
        // invalid blocks, however allowing such transactions into the mempool
        // can be exploited as a DoS attack.
        if (!ContextualCheckInputs(tx, state, view, true, MANDATORY_SCRIPT_VERIFY_FLAGS, true, txdata, Params().GetConsensus(), consensusBranchId))
        {
            return error("AcceptToMemoryPool: BUG! PLEASE REPORT THIS! ConnectInputs failed against MANDATORY but not STANDARD flags %s", hash.ToString());
        }

        {
            // We lock to prevent other threads from accessing the mempool between adding and evicting
            LOCK(pool.cs);
            
            // Store transaction in memory
            pool.addUnchecked(hash, entry, !IsInitialBlockDownload(Params()));

            // Add memory address index
            if (fAddressIndex) {
                pool.addAddressIndex(entry, view);
            }

            // insightexplorer: Add memory spent index
            if (fSpentIndex) {
                pool.addSpentIndex(entry, view);
            }

            pool.EnsureSizeLimit();
        }
    }

    return true;
}

bool GetTimestampIndex(unsigned int high, unsigned int low, bool fActiveOnly,
    std::vector<std::pair<uint256, unsigned int> > &hashes)
{
    if (!fTimestampIndex)
        return error("Timestamp index not enabled");

    if (!pblocktree->ReadTimestampIndex(high, low, fActiveOnly, hashes))
        return error("Unable to get hashes for timestamps");

    return true;
}

bool GetSpentIndex(CSpentIndexKey &key, CSpentIndexValue &value)
{
    AssertLockHeld(cs_main);
    if (!fSpentIndex)
        return error("Spent index not enabled");

    if (mempool.getSpentIndex(key, value))
        return true;

    if (!pblocktree->ReadSpentIndex(key, value))
        return error("Unable to get spent index information");

    return true;
}

bool GetAddressIndex(const uint160& addressHash, int type,
                     std::vector<CAddressIndexDbEntry>& addressIndex,
                     int start, int end)
{
    if (!fAddressIndex)
        return error("address index not enabled");

    if (!pblocktree->ReadAddressIndex(addressHash, type, addressIndex, start, end))
        return error("unable to get txids for address");

    return true;
}

bool GetAddressUnspent(const uint160& addressHash, int type,
                       std::vector<CAddressUnspentDbEntry>& unspentOutputs)
{
    if (!fAddressIndex)
        return error("address index not enabled");

    if (!pblocktree->ReadAddressUnspentIndex(addressHash, type, unspentOutputs))
        return error("unable to get txids for address");

    return true;
}

/** Return transaction in tx, and if it was found inside a block, its hash is placed in hashBlock */
bool GetTransaction(const uint256 &hash, CTransaction &txOut, const Consensus::Params& consensusParams, uint256 &hashBlock, bool fAllowSlow)
{
    CBlockIndex *pindexSlow = NULL;

    LOCK(cs_main);

    if (mempool.lookup(hash, txOut))
    {
        return true;
    }

    if (fTxIndex) {
        CDiskTxPos postx;
        if (pblocktree->ReadTxIndex(hash, postx)) {
            CAutoFile file(OpenBlockFile(postx, true), SER_DISK, CLIENT_VERSION);
            if (file.IsNull())
                return error("%s: OpenBlockFile failed", __func__);
            CBlockHeader header;
            try {
                file >> header;
                fseek(file.Get(), postx.nTxOffset, SEEK_CUR);
                file >> txOut;
            } catch (const std::exception& e) {
                return error("%s: Deserialize or I/O error - %s", __func__, e.what());
            }
            hashBlock = header.GetHash();
            if (txOut.GetHash() != hash)
                return error("%s: txid mismatch", __func__);
            return true;
        }
    }

    if (fAllowSlow) { // use coin database to locate block that contains transaction, and scan it
        int nHeight = -1;
        {
            CCoinsViewCache &view = *pcoinsTip;
            const CCoins* coins = view.AccessCoins(hash);
            if (coins)
                nHeight = coins->nHeight;
        }
        if (nHeight > 0)
            pindexSlow = chainActive[nHeight];
    }

    if (pindexSlow) {
        CBlock block;
        if (ReadBlockFromDisk(block, pindexSlow, consensusParams)) {
            BOOST_FOREACH(const CTransaction &tx, block.vtx) {
                if (tx.GetHash() == hash) {
                    txOut = tx;
                    hashBlock = pindexSlow->GetBlockHash();
                    return true;
                }
            }
        }
    }

    return false;
}






//////////////////////////////////////////////////////////////////////////////
//
// CBlock and CBlockIndex
//

bool WriteBlockToDisk(const CBlock& block, CDiskBlockPos& pos, const CMessageHeader::MessageStartChars& messageStart)
{
    // Open history file to append
    CAutoFile fileout(OpenBlockFile(pos), SER_DISK, CLIENT_VERSION);
    if (fileout.IsNull())
        return error("WriteBlockToDisk: OpenBlockFile failed");

    // Write index header
    unsigned int nSize = GetSerializeSize(fileout, block);
    fileout << FLATDATA(messageStart) << nSize;

    // Write block
    long fileOutPos = ftell(fileout.Get());
    if (fileOutPos < 0)
        return error("WriteBlockToDisk: ftell failed");
    pos.nPos = (unsigned int)fileOutPos;
    fileout << block;

    return true;
}

bool ReadBlockFromDisk(CBlock& block, const CDiskBlockPos& pos, int nHeight, const Consensus::Params& consensusParams)
{
    block.SetNull();

    // Open history file to read
    CAutoFile filein(OpenBlockFile(pos, true), SER_DISK, CLIENT_VERSION);
    if (filein.IsNull())
        return error("ReadBlockFromDisk: OpenBlockFile failed for %s", pos.ToString());

    // Read block
    try {
        filein >> block;
    }
    catch (const std::exception& e) {
        return error("%s: Deserialize or I/O error - %s at %s", __func__, e.what(), pos.ToString());
    }

    // Check the header
    if (!(CheckEquihashSolution(&block, nHeight, consensusParams) &&
          CheckProofOfWork(block.GetHash(), block.nBits, consensusParams)))
        return error("ReadBlockFromDisk: Errors in block header at %s", pos.ToString());

    return true;
}

bool ReadBlockFromDisk(CBlock& block, const CBlockIndex* pindex, const Consensus::Params& consensusParams)
{
    if (!ReadBlockFromDisk(block, pindex->GetBlockPos(), pindex->nHeight, consensusParams))
        return false;
    if (block.GetHash() != pindex->GetBlockHash())
        return error("ReadBlockFromDisk(CBlock&, CBlockIndex*): GetHash() doesn't match index for %s at %s",
                pindex->ToString(), pindex->GetBlockPos().ToString());
    return true;
}

CAmount GetBlockSubsidy(int nHeight, const Consensus::Params& consensusParams)
{
    CAmount nSubsidy = 12.5 * COIN;

    // Mining slow start
    // The subsidy is ramped up linearly, skipping the middle payout of
    // MAX_SUBSIDY/2 to keep the monetary curve consistent with no slow start.
    if (nHeight < consensusParams.nSubsidySlowStartInterval / 2) {
        nSubsidy /= consensusParams.nSubsidySlowStartInterval;
        nSubsidy *= nHeight;
        return nSubsidy;
    } else if (nHeight < consensusParams.nSubsidySlowStartInterval) {
        nSubsidy /= consensusParams.nSubsidySlowStartInterval;
        nSubsidy *= (nHeight+1);
        return nSubsidy;
    }

    assert(nHeight > consensusParams.SubsidySlowStartShift());

    int halvings = consensusParams.Halving(nHeight);

    // Force block reward to zero when right shift is undefined.
    if (halvings >= 64)
        return 0;

    // zip208
    // BlockSubsidy(height) :=
    // SlowStartRate · height, if height < SlowStartInterval / 2
    // SlowStartRate · (height + 1), if SlowStartInterval / 2 ≤ height and height < SlowStartInterval
    // floor(MaxBlockSubsidy / 2^Halving(height)), if SlowStartInterval ≤ height and not IsBlossomActivated(height)
    // floor(MaxBlockSubsidy / (BlossomPoWTargetSpacingRatio · 2^Halving(height))), otherwise
    if (consensusParams.NetworkUpgradeActive(nHeight, Consensus::UPGRADE_BLOSSOM)) {
        return (nSubsidy / Consensus::BLOSSOM_POW_TARGET_SPACING_RATIO) >> halvings;
    } else {
        // Subsidy is cut in half every 840,000 blocks which will occur approximately every 4 years.
        return nSubsidy >> halvings;
    }
}

bool IsInitialBlockDownload(const CChainParams& chainParams)
{
    // Once this function has returned false, it must remain false.
    static std::atomic<bool> latchToFalse{false};
    // Optimization: pre-test latch before taking the lock.
    if (latchToFalse.load(std::memory_order_relaxed))
        return false;

    LOCK(cs_main);
    if (latchToFalse.load(std::memory_order_relaxed))
        return false;
    if (fImporting || fReindex)
        return true;
    if (chainActive.Tip() == NULL)
        return true;
    if (chainActive.Tip()->nChainWork < UintToArith256(chainParams.GetConsensus().nMinimumChainWork))
        return true;
    // Don't bother checking Sprout, it is always active.
    for (int idx = Consensus::BASE_SPROUT + 1; idx < Consensus::MAX_NETWORK_UPGRADES; idx++) {
        // If we expect a particular activation block hash, and either the upgrade is not
        // active or it doesn't match the block at that height on the current chain, then
        // we are not on the correct chain. As we have already checked that the current
        // chain satisfies the minimum chain work, this is likely an adversarial situation
        // where the node is being fed a fake alternate chain; shut down for safety.
        //
        // Note that this depends on the assumption that if we set hashActivationBlock for
        // any upgrade, we also update nMinimumChainWork to be past that upgrade.
        //
        auto upgrade = chainParams.GetConsensus().vUpgrades[idx];
        if (upgrade.hashActivationBlock) {
            if (!chainParams.GetConsensus().NetworkUpgradeActive(chainActive.Height(), Consensus::UpgradeIndex(idx))) {
                AbortNode(
                    strprintf(
                        "%s: We are on a chain with sufficient work, but the %s network upgrade has not activated as expected.\n"
                        "Likely adversarial condition; shutting down for safety.\n"
                        "  nChainWork=%s\n  nMinimumChainWork=%s\n  tip height=%d\n  upgrade height=%d",
                        __func__,
                        NetworkUpgradeInfo[idx].strName,
                        chainActive.Tip()->nChainWork.GetHex(),
                        chainParams.GetConsensus().nMinimumChainWork.GetHex(),
                        chainActive.Height(),
                        upgrade.nActivationHeight),
                    _("We are on a chain with sufficient work, but an expected network upgrade has not activated. Your node may be under attack! Shutting down for safety."));
                return true;
            }

            // If an upgrade is active, we must be past its activation height.
            assert(chainActive[upgrade.nActivationHeight]);

            if (chainActive[upgrade.nActivationHeight]->GetBlockHash() != upgrade.hashActivationBlock.get()) {
                AbortNode(
                    strprintf(
                        "%s: We are on a chain with sufficient work, but the activation block hash for the %s network upgrade is not as expected.\n"
                        "Likely adversarial condition; shutting down for safety.\n",
                        "  nChainWork=%s\n  nMinimumChainWork=%s\n  tip height=%d\n  upgrade height=%d\n  expected hash=%s\n  actual hash=%s",
                        __func__,
                        NetworkUpgradeInfo[idx].strName,
                        chainActive.Tip()->nChainWork.GetHex(),
                        chainParams.GetConsensus().nMinimumChainWork.GetHex(),
                        chainActive.Height(),
                        upgrade.nActivationHeight,
                        upgrade.hashActivationBlock.get().GetHex(),
                        chainActive[upgrade.nActivationHeight]->GetBlockHash().GetHex()),
                    _("We are on a chain with sufficient work, but the network upgrade checkpoints do not match. Your node may be under attack! Shutting down for safety."));
                return true;
            }
        }
    }
    if (chainActive.Tip()->GetBlockTime() < (GetTime() - nMaxTipAge))
        return true;
    LogPrintf("Leaving InitialBlockDownload (latching to false)\n");
    latchToFalse.store(true, std::memory_order_relaxed);
    return false;
}

static CBlockIndex *pindexBestForkTip = NULL;
static CBlockIndex *pindexBestForkBase = NULL;

void CheckForkWarningConditions(const CChainParams& chainParams)
{
    AssertLockHeld(cs_main);
    // Before we get past initial download, we cannot reliably alert about forks
    // (we assume we don't get stuck on a fork before finishing our initial sync)
    if (IsInitialBlockDownload(chainParams))
        return;

    // If our best fork is no longer within 288 blocks (+/- 12 hours if no one mines it)
    // of our head, drop it
    if (pindexBestForkTip && chainActive.Height() - pindexBestForkTip->nHeight >= 288)
        pindexBestForkTip = NULL;

    if (pindexBestForkTip || (pindexBestInvalid && pindexBestInvalid->nChainWork > chainActive.Tip()->nChainWork + (GetBlockProof(*chainActive.Tip()) * 6)))
    {
        if (!GetfLargeWorkForkFound() && pindexBestForkBase)
        {
            std::string warning = std::string("'Warning: Large-work fork detected, forking after block ") +
                pindexBestForkBase->phashBlock->ToString() + std::string("'");
            CAlert::Notify(warning, true);
        }
        if (pindexBestForkTip && pindexBestForkBase)
        {
            LogPrintf("%s: Warning: Large valid fork found\n  forking the chain at height %d (%s)\n  lasting to height %d (%s).\nChain state database corruption likely.\n", __func__,
                   pindexBestForkBase->nHeight, pindexBestForkBase->phashBlock->ToString(),
                   pindexBestForkTip->nHeight, pindexBestForkTip->phashBlock->ToString());
            SetfLargeWorkForkFound(true);
        }
        else
        {
            std::string warning = std::string("Warning: Found invalid chain at least ~6 blocks longer than our best chain.\nChain state database corruption likely.");
            LogPrintf("%s: %s\n", warning.c_str(), __func__);
            CAlert::Notify(warning, true);
            SetfLargeWorkInvalidChainFound(true);
        }
    }
    else
    {
        SetfLargeWorkForkFound(false);
        SetfLargeWorkInvalidChainFound(false);
    }
}

void CheckForkWarningConditionsOnNewFork(CBlockIndex* pindexNewForkTip, const CChainParams& chainParams)
{
    AssertLockHeld(cs_main);
    // If we are on a fork that is sufficiently large, set a warning flag
    CBlockIndex* pfork = pindexNewForkTip;
    CBlockIndex* plonger = chainActive.Tip();
    while (pfork && pfork != plonger)
    {
        while (plonger && plonger->nHeight > pfork->nHeight)
            plonger = plonger->pprev;
        if (pfork == plonger)
            break;
        pfork = pfork->pprev;
    }

    // We define a condition where we should warn the user about as a fork of at least 7 blocks
    // with a tip within 72 blocks (+/- 3 hours if no one mines it) of ours
    // We use 7 blocks rather arbitrarily as it represents just under 10% of sustained network
    // hash rate operating on the fork.
    // or a chain that is entirely longer than ours and invalid (note that this should be detected by both)
    // We define it this way because it allows us to only store the highest fork tip (+ base) which meets
    // the 7-block condition and from this always have the most-likely-to-cause-warning fork
    if (pfork && (!pindexBestForkTip || (pindexBestForkTip && pindexNewForkTip->nHeight > pindexBestForkTip->nHeight)) &&
            pindexNewForkTip->nChainWork - pfork->nChainWork > (GetBlockProof(*pfork) * 7) &&
            chainActive.Height() - pindexNewForkTip->nHeight < 72)
    {
        pindexBestForkTip = pindexNewForkTip;
        pindexBestForkBase = pfork;
    }

    CheckForkWarningConditions(chainParams);
}

// Requires cs_main.
void Misbehaving(NodeId pnode, int howmuch)
{
    if (howmuch == 0)
        return;

    CNodeState *state = State(pnode);
    if (state == NULL)
        return;

    state->nMisbehavior += howmuch;
    int banscore = GetArg("-banscore", DEFAULT_BANSCORE_THRESHOLD);
    if (state->nMisbehavior >= banscore && state->nMisbehavior - howmuch < banscore)
    {
        LogPrintf("%s: %s (%d -> %d) BAN THRESHOLD EXCEEDED\n", __func__, state->name, state->nMisbehavior-howmuch, state->nMisbehavior);
        state->fShouldBan = true;
    } else
        LogPrintf("%s: %s (%d -> %d)\n", __func__, state->name, state->nMisbehavior-howmuch, state->nMisbehavior);
}

void static InvalidChainFound(CBlockIndex* pindexNew, const CChainParams& chainParams)
{
    if (!pindexBestInvalid || pindexNew->nChainWork > pindexBestInvalid->nChainWork)
        pindexBestInvalid = pindexNew;

    LogPrintf("%s: invalid block=%s  height=%d  log2_work=%.8g  date=%s\n", __func__,
      pindexNew->GetBlockHash().ToString(), pindexNew->nHeight,
      log(pindexNew->nChainWork.getdouble())/log(2.0), DateTimeStrFormat("%Y-%m-%d %H:%M:%S",
      pindexNew->GetBlockTime()));
    CBlockIndex *tip = chainActive.Tip();
    assert (tip);
    LogPrintf("%s:  current best=%s  height=%d  log2_work=%.8g  date=%s\n", __func__,
      tip->GetBlockHash().ToString(), chainActive.Height(), log(tip->nChainWork.getdouble())/log(2.0),
      DateTimeStrFormat("%Y-%m-%d %H:%M:%S", tip->GetBlockTime()));
    CheckForkWarningConditions(chainParams);
}

void static InvalidBlockFound(CBlockIndex *pindex, const CValidationState &state, const CChainParams& chainParams) {
    int nDoS = 0;
    if (state.IsInvalid(nDoS)) {
        std::map<uint256, NodeId>::iterator it = mapBlockSource.find(pindex->GetBlockHash());
        if (it != mapBlockSource.end() && State(it->second)) {
            CBlockReject reject = {state.GetRejectCode(), state.GetRejectReason().substr(0, MAX_REJECT_MESSAGE_LENGTH), pindex->GetBlockHash()};
            State(it->second)->rejects.push_back(reject);
            if (nDoS > 0)
                Misbehaving(it->second, nDoS);
        }
    }
    if (!state.CorruptionPossible()) {
        pindex->nStatus |= BLOCK_FAILED_VALID;
        setDirtyBlockIndex.insert(pindex);
        setBlockIndexCandidates.erase(pindex);
        InvalidChainFound(pindex, chainParams);
    }
}

void UpdateCoins(const CTransaction& tx, CCoinsViewCache& inputs, CTxUndo &txundo, int nHeight)
{
    // mark inputs spent
    if (!tx.IsCoinBase()) {
        txundo.vprevout.reserve(tx.vin.size());
        BOOST_FOREACH(const CTxIn &txin, tx.vin) {
            CCoinsModifier coins = inputs.ModifyCoins(txin.prevout.hash);
            unsigned nPos = txin.prevout.n;

            if (nPos >= coins->vout.size() || coins->vout[nPos].IsNull())
                assert(false);
            // mark an outpoint spent, and construct undo information
            txundo.vprevout.push_back(CTxInUndo(coins->vout[nPos]));
            coins->Spend(nPos);
            if (coins->vout.size() == 0) {
                CTxInUndo& undo = txundo.vprevout.back();
                undo.nHeight = coins->nHeight;
                undo.fCoinBase = coins->fCoinBase;
                undo.nVersion = coins->nVersion;
            }
        }
    }

    // spend nullifiers
    inputs.SetNullifiers(tx, true);

    // add outputs
    inputs.ModifyNewCoins(tx.GetHash())->FromTx(tx, nHeight);
}

void UpdateCoins(const CTransaction& tx, CCoinsViewCache& inputs, int nHeight)
{
    CTxUndo txundo;
    UpdateCoins(tx, inputs, txundo, nHeight);
}

bool CScriptCheck::operator()() {
    const CScript &scriptSig = ptxTo->vin[nIn].scriptSig;
    if (!VerifyScript(scriptSig, scriptPubKey, nFlags, CachingTransactionSignatureChecker(ptxTo, nIn, amount, cacheStore, *txdata), consensusBranchId, &error)) {
        return ::error("CScriptCheck(): %s:%d VerifySignature failed: %s", ptxTo->GetHash().ToString(), nIn, ScriptErrorString(error));
    }
    return true;
}

int GetSpendHeight(const CCoinsViewCache& inputs)
{
    LOCK(cs_main);
    CBlockIndex* pindexPrev = mapBlockIndex.find(inputs.GetBestBlock())->second;
    return pindexPrev->nHeight + 1;
}

namespace Consensus {
bool CheckTxInputs(const CTransaction& tx, CValidationState& state, const CCoinsViewCache& inputs, int nSpendHeight, const Consensus::Params& consensusParams)
{
        // This doesn't trigger the DoS code on purpose; if it did, it would make it easier
        // for an attacker to attempt to split the network.
        if (!inputs.HaveInputs(tx))
            return state.Invalid(error("CheckInputs(): %s inputs unavailable", tx.GetHash().ToString()));

        // are the JoinSplit's requirements met?
        if (!inputs.HaveShieldedRequirements(tx))
            return state.Invalid(error("CheckInputs(): %s JoinSplit requirements not met", tx.GetHash().ToString()));

        CAmount nValueIn = 0;
        CAmount nFees = 0;
        for (unsigned int i = 0; i < tx.vin.size(); i++)
        {
            const COutPoint &prevout = tx.vin[i].prevout;
            const CCoins *coins = inputs.AccessCoins(prevout.hash);
            assert(coins);

            if (coins->IsCoinBase()) {
                // Ensure that coinbases are matured
                if (nSpendHeight - coins->nHeight < COINBASE_MATURITY) {
                    return state.Invalid(
                        error("CheckInputs(): tried to spend coinbase at depth %d", nSpendHeight - coins->nHeight),
                        REJECT_INVALID, "bad-txns-premature-spend-of-coinbase");
                }

                // Ensure that coinbases cannot be spent to transparent outputs
                // Disabled on regtest
                if (fCoinbaseEnforcedShieldingEnabled &&
                    consensusParams.fCoinbaseMustBeShielded &&
                    !tx.vout.empty()) {
                    return state.Invalid(
                        error("CheckInputs(): tried to spend coinbase with transparent outputs"),
                        REJECT_INVALID, "bad-txns-coinbase-spend-has-transparent-outputs");
                }
            }

            // Check for negative or overflow input values
            nValueIn += coins->vout[prevout.n].nValue;
            if (!MoneyRange(coins->vout[prevout.n].nValue) || !MoneyRange(nValueIn))
                return state.DoS(100, error("CheckInputs(): txin values out of range"),
                                 REJECT_INVALID, "bad-txns-inputvalues-outofrange");

        }

        nValueIn += tx.GetShieldedValueIn();
        if (!MoneyRange(nValueIn))
            return state.DoS(100, error("CheckInputs(): shielded input to transparent value pool out of range"),
                             REJECT_INVALID, "bad-txns-inputvalues-outofrange");

        if (nValueIn < tx.GetValueOut())
            return state.DoS(100, error("CheckInputs(): %s value in (%s) < value out (%s)",
                                        tx.GetHash().ToString(), FormatMoney(nValueIn), FormatMoney(tx.GetValueOut())),
                             REJECT_INVALID, "bad-txns-in-belowout");

        // Tally transaction fees
        CAmount nTxFee = nValueIn - tx.GetValueOut();
        if (nTxFee < 0)
            return state.DoS(100, error("CheckInputs(): %s nTxFee < 0", tx.GetHash().ToString()),
                             REJECT_INVALID, "bad-txns-fee-negative");
        nFees += nTxFee;
        if (!MoneyRange(nFees))
            return state.DoS(100, error("CheckInputs(): nFees out of range"),
                             REJECT_INVALID, "bad-txns-fee-outofrange");
    return true;
}
}// namespace Consensus

bool ContextualCheckInputs(
    const CTransaction& tx,
    CValidationState &state,
    const CCoinsViewCache &inputs,
    bool fScriptChecks,
    unsigned int flags,
    bool cacheStore,
    PrecomputedTransactionData& txdata,
    const Consensus::Params& consensusParams,
    uint32_t consensusBranchId,
    std::vector<CScriptCheck> *pvChecks)
{
    if (!tx.IsCoinBase())
    {
        if (!Consensus::CheckTxInputs(tx, state, inputs, GetSpendHeight(inputs), consensusParams)) {
            return false;
        }

        if (pvChecks)
            pvChecks->reserve(tx.vin.size());

        // The first loop above does all the inexpensive checks.
        // Only if ALL inputs pass do we perform expensive ECDSA signature checks.
        // Helps prevent CPU exhaustion attacks.

        // Skip ECDSA signature verification when connecting blocks
        // before the last block chain checkpoint. This is safe because block merkle hashes are
        // still computed and checked, and any change will be caught at the next checkpoint.
        if (fScriptChecks) {
            for (unsigned int i = 0; i < tx.vin.size(); i++) {
                const COutPoint &prevout = tx.vin[i].prevout;
                const CCoins* coins = inputs.AccessCoins(prevout.hash);
                assert(coins);

                // Verify signature
                CScriptCheck check(*coins, tx, i, flags, cacheStore, consensusBranchId, &txdata);
                if (pvChecks) {
                    pvChecks->push_back(CScriptCheck());
                    check.swap(pvChecks->back());
                } else if (!check()) {
                    // Check whether the failure was caused by an outdated
                    // consensus branch ID; if so, don't trigger DoS protection
                    // immediately, and inform the node that they need to
                    // upgrade. We only check the previous epoch's branch ID, on
                    // the assumption that users creating transactions will
                    // notice their transactions failing before a second network
                    // upgrade occurs.
                    auto prevConsensusBranchId = PrevEpochBranchId(consensusBranchId, consensusParams);
                    CScriptCheck checkPrev(*coins, tx, i, flags, cacheStore, prevConsensusBranchId, &txdata);
                    if (checkPrev()) {
                        return state.DoS(
                            10, false, REJECT_INVALID, strprintf(
                                "old-consensus-branch-id (Expected %s, found %s)",
                                HexInt(consensusBranchId),
                                HexInt(prevConsensusBranchId)));
                    }
                    if (flags & STANDARD_NOT_MANDATORY_VERIFY_FLAGS) {
                        // Check whether the failure was caused by a
                        // non-mandatory script verification check, such as
                        // non-standard DER encodings or non-null dummy
                        // arguments; if so, don't trigger DoS protection to
                        // avoid splitting the network between upgraded and
                        // non-upgraded nodes.
                        CScriptCheck check2(*coins, tx, i,
                                flags & ~STANDARD_NOT_MANDATORY_VERIFY_FLAGS, cacheStore, consensusBranchId, &txdata);
                        if (check2())
                            return state.Invalid(false, REJECT_NONSTANDARD, strprintf("non-mandatory-script-verify-flag (%s)", ScriptErrorString(check.GetScriptError())));
                    }
                    // Failures of other flags indicate a transaction that is
                    // invalid in new blocks, e.g. a invalid P2SH. We DoS ban
                    // such nodes as they are not following the protocol.
                    return state.DoS(100,false, REJECT_INVALID, strprintf("mandatory-script-verify-flag-failed (%s)", ScriptErrorString(check.GetScriptError())));
                }
            }
        }
    }

    return true;
}

namespace {

bool UndoWriteToDisk(const CBlockUndo& blockundo, CDiskBlockPos& pos, const uint256& hashBlock, const CMessageHeader::MessageStartChars& messageStart)
{
    // Open history file to append
    CAutoFile fileout(OpenUndoFile(pos), SER_DISK, CLIENT_VERSION);
    if (fileout.IsNull())
        return error("%s: OpenUndoFile failed", __func__);

    // Write index header
    unsigned int nSize = GetSerializeSize(fileout, blockundo);
    fileout << FLATDATA(messageStart) << nSize;

    // Write undo data
    long fileOutPos = ftell(fileout.Get());
    if (fileOutPos < 0)
        return error("%s: ftell failed", __func__);
    pos.nPos = (unsigned int)fileOutPos;
    fileout << blockundo;

    // calculate & write checksum
    CHashWriter hasher(SER_GETHASH, PROTOCOL_VERSION);
    hasher << hashBlock;
    hasher << blockundo;
    fileout << hasher.GetHash();

    return true;
}

bool UndoReadFromDisk(CBlockUndo& blockundo, const CDiskBlockPos& pos, const uint256& hashBlock)
{
    // Open history file to read
    CAutoFile filein(OpenUndoFile(pos, true), SER_DISK, CLIENT_VERSION);
    if (filein.IsNull())
        return error("%s: OpenBlockFile failed", __func__);

    // Read block
    uint256 hashChecksum;
    try {
        filein >> blockundo;
        filein >> hashChecksum;
    }
    catch (const std::exception& e) {
        return error("%s: Deserialize or I/O error - %s", __func__, e.what());
    }

    // Verify checksum
    CHashWriter hasher(SER_GETHASH, PROTOCOL_VERSION);
    hasher << hashBlock;
    hasher << blockundo;
    if (hashChecksum != hasher.GetHash())
        return error("%s: Checksum mismatch", __func__);

    return true;
}

} // anon namespace

/**
 * Apply the undo operation of a CTxInUndo to the given chain state.
 * @param undo The undo object.
 * @param view The coins view to which to apply the changes.
 * @param out The out point that corresponds to the tx input.
 * @return True on success.
 */
static bool ApplyTxInUndo(const CTxInUndo& undo, CCoinsViewCache& view, const COutPoint& out)
{
    bool fClean = true;

    CCoinsModifier coins = view.ModifyCoins(out.hash);
    if (undo.nHeight != 0) {
        // undo data contains height: this is the last output of the prevout tx being spent
        if (!coins->IsPruned())
            fClean = fClean && error("%s: undo data overwriting existing transaction", __func__);
        coins->Clear();
        coins->fCoinBase = undo.fCoinBase;
        coins->nHeight = undo.nHeight;
        coins->nVersion = undo.nVersion;
    } else {
        if (coins->IsPruned())
            fClean = fClean && error("%s: undo data adding output to missing transaction", __func__);
    }
    if (coins->IsAvailable(out.n))
        fClean = fClean && error("%s: undo data overwriting existing output", __func__);
    if (coins->vout.size() < out.n+1)
        coins->vout.resize(out.n+1);
    coins->vout[out.n] = undo.txout;

    return fClean;
}

enum DisconnectResult
{
    DISCONNECT_OK,      // All good.
    DISCONNECT_UNCLEAN, // Rolled back, but UTXO set was inconsistent with block.
    DISCONNECT_FAILED   // Something else went wrong.
};

/** Undo the effects of this block (with given index) on the UTXO set represented by coins.
 *  When UNCLEAN or FAILED is returned, view is left in an indeterminate state.
 *  The addressIndex and spentIndex will be updated if requested.
 */
static DisconnectResult DisconnectBlock(const CBlock& block, CValidationState& state,
    const CBlockIndex* pindex, CCoinsViewCache& view, const CChainParams& chainparams,
    const bool updateIndices)
{
    assert(pindex->GetBlockHash() == view.GetBestBlock());

    bool fClean = true;

    CBlockUndo blockUndo;
    CDiskBlockPos pos = pindex->GetUndoPos();
    if (pos.IsNull()) {
        error("DisconnectBlock(): no undo data available");
        return DISCONNECT_FAILED;
    }
    if (!UndoReadFromDisk(blockUndo, pos, pindex->pprev->GetBlockHash())) {
        error("DisconnectBlock(): failure reading undo data");
        return DISCONNECT_FAILED;
    }

    if (blockUndo.vtxundo.size() + 1 != block.vtx.size()) {
        error("DisconnectBlock(): block and undo data inconsistent");
        return DISCONNECT_FAILED;
    }
    std::vector<CAddressIndexDbEntry> addressIndex;
    std::vector<CAddressUnspentDbEntry> addressUnspentIndex;
    std::vector<CSpentIndexDbEntry> spentIndex;

    // undo transactions in reverse order
    for (int i = block.vtx.size() - 1; i >= 0; i--) {
        const CTransaction &tx = block.vtx[i];
        uint256 const hash = tx.GetHash();

        // insightexplorer
        // https://github.com/bitpay/bitcoin/commit/017f548ea6d89423ef568117447e61dd5707ec42#diff-7ec3c68a81efff79b6ca22ac1f1eabbaR2236
        if (fAddressIndex && updateIndices) {
            for (unsigned int k = tx.vout.size(); k-- > 0;) {
                const CTxOut &out = tx.vout[k];
                CScript::ScriptType scriptType = out.scriptPubKey.GetType();
                if (scriptType != CScript::UNKNOWN) {
                    uint160 const addrHash = out.scriptPubKey.AddressHash();

                    // undo receiving activity
                    addressIndex.push_back(make_pair(
                        CAddressIndexKey(scriptType, addrHash, pindex->nHeight, i, hash, k, false),
                        out.nValue));

                    // undo unspent index
                    addressUnspentIndex.push_back(make_pair(
                        CAddressUnspentKey(scriptType, addrHash, hash, k),
                        CAddressUnspentValue()));
                }
            }
        }

        // Check that all outputs are available and match the outputs in the block itself
        // exactly.
        {
        CCoinsModifier outs = view.ModifyCoins(hash);
        outs->ClearUnspendable();

        CCoins outsBlock(tx, pindex->nHeight);
        // The CCoins serialization does not serialize negative numbers.
        // No network rules currently depend on the version here, so an inconsistency is harmless
        // but it must be corrected before txout nversion ever influences a network rule.
        if (outsBlock.nVersion < 0)
            outs->nVersion = outsBlock.nVersion;
        if (*outs != outsBlock)
            fClean = fClean && error("DisconnectBlock(): added transaction mismatch? database corrupted");

        // remove outputs
        outs->Clear();
        }

        // unspend nullifiers
        view.SetNullifiers(tx, false);

        // restore inputs
        if (i > 0) { // not coinbases
            const CTxUndo &txundo = blockUndo.vtxundo[i-1];
            if (txundo.vprevout.size() != tx.vin.size()) {
                error("DisconnectBlock(): transaction and undo data inconsistent");
                return DISCONNECT_FAILED;
            }
            for (unsigned int j = tx.vin.size(); j-- > 0;) {
                const COutPoint &out = tx.vin[j].prevout;
                const CTxInUndo &undo = txundo.vprevout[j];
                if (!ApplyTxInUndo(undo, view, out))
                    fClean = false;

                // insightexplorer
                // https://github.com/bitpay/bitcoin/commit/017f548ea6d89423ef568117447e61dd5707ec42#diff-7ec3c68a81efff79b6ca22ac1f1eabbaR2304
                const CTxIn input = tx.vin[j];
                if (fAddressIndex && updateIndices) {
                    const CTxOut &prevout = view.GetOutputFor(input);
                    CScript::ScriptType scriptType = prevout.scriptPubKey.GetType();
                    if (scriptType != CScript::UNKNOWN) {
                        uint160 const addrHash = prevout.scriptPubKey.AddressHash();

                        // undo spending activity
                        addressIndex.push_back(make_pair(
                            CAddressIndexKey(scriptType, addrHash, pindex->nHeight, i, hash, j, true),
                            prevout.nValue * -1));

                        // restore unspent index
                        addressUnspentIndex.push_back(make_pair(
                            CAddressUnspentKey(scriptType, addrHash, input.prevout.hash, input.prevout.n),
                            CAddressUnspentValue(prevout.nValue, prevout.scriptPubKey, undo.nHeight)));
                    }
                }
                // insightexplorer
                if (fSpentIndex && updateIndices) {
                    // undo and delete the spent index
                    spentIndex.push_back(make_pair(
                        CSpentIndexKey(input.prevout.hash, input.prevout.n),
                        CSpentIndexValue()));
                }
            }
        }
    }

    // set the old best Sprout anchor back
    view.PopAnchor(blockUndo.old_sprout_tree_root, SPROUT);

    // set the old best Sapling anchor back
    // We can get this from the `hashFinalSaplingRoot` of the last block
    // However, this is only reliable if the last block was on or after
    // the Sapling activation height. Otherwise, the last anchor was the
    // empty root.
    if (chainparams.GetConsensus().NetworkUpgradeActive(pindex->pprev->nHeight, Consensus::UPGRADE_SAPLING)) {
        view.PopAnchor(pindex->pprev->hashFinalSaplingRoot, SAPLING);
    } else {
        view.PopAnchor(SaplingMerkleTree::empty_root(), SAPLING);
    }

    // This is guaranteed to be filled by LoadBlockIndex.
    assert(pindex->nCachedBranchId);
    auto consensusBranchId = pindex->nCachedBranchId.get();

    if (chainparams.GetConsensus().NetworkUpgradeActive(pindex->nHeight, Consensus::UPGRADE_HEARTWOOD)) {
        view.PopHistoryNode(consensusBranchId);
    }

    // move best block pointer to prevout block
    view.SetBestBlock(pindex->pprev->GetBlockHash());

    // insightexplorer
    if (fAddressIndex && updateIndices) {
        if (!pblocktree->EraseAddressIndex(addressIndex)) {
            AbortNode(state, "Failed to delete address index");
            return DISCONNECT_FAILED;
        }
        if (!pblocktree->UpdateAddressUnspentIndex(addressUnspentIndex)) {
            AbortNode(state, "Failed to write address unspent index");
            return DISCONNECT_FAILED;
        }
    }
    // insightexplorer
    if (fSpentIndex && updateIndices) {
        if (!pblocktree->UpdateSpentIndex(spentIndex)) {
            AbortNode(state, "Failed to write transaction index");
            return DISCONNECT_FAILED;
        }
    }
    return fClean ? DISCONNECT_OK : DISCONNECT_UNCLEAN;
}

void static FlushBlockFile(bool fFinalize = false)
{
    LOCK(cs_LastBlockFile);

    CDiskBlockPos posOld(nLastBlockFile, 0);

    FILE *fileOld = OpenBlockFile(posOld);
    if (fileOld) {
        if (fFinalize)
            TruncateFile(fileOld, vinfoBlockFile[nLastBlockFile].nSize);
        FileCommit(fileOld);
        fclose(fileOld);
    }

    fileOld = OpenUndoFile(posOld);
    if (fileOld) {
        if (fFinalize)
            TruncateFile(fileOld, vinfoBlockFile[nLastBlockFile].nUndoSize);
        FileCommit(fileOld);
        fclose(fileOld);
    }
}

bool FindUndoPos(CValidationState &state, int nFile, CDiskBlockPos &pos, unsigned int nAddSize);

static CCheckQueue<CScriptCheck> scriptcheckqueue(128);

void ThreadScriptCheck() {
    RenameThread("zcash-scriptch");
    scriptcheckqueue.Thread();
}

//
// Called periodically asynchronously; alerts if it smells like
// we're being fed a bad chain (blocks being generated much
// too slowly or too quickly).
void PartitionCheck(bool (*initialDownloadCheck)(const CChainParams&),
                    CCriticalSection& cs, const CBlockIndex *const &bestHeader)
{
    if (bestHeader == NULL || initialDownloadCheck(Params())) return;

    static int64_t lastAlertTime = 0;
    int64_t now = GetTime();
    if (lastAlertTime > now-60*60*24) return; // Alert at most once per day

    const int SPAN_HOURS=4;
    const int SPAN_SECONDS=SPAN_HOURS*60*60;

    LOCK(cs);

    Consensus::Params consensusParams = Params().GetConsensus();

    int BLOCKS_EXPECTED;
    // TODO: This can be simplified when the Blossom activation height is set
    int nBlossomBlocks = consensusParams.vUpgrades[Consensus::UPGRADE_BLOSSOM].nActivationHeight == Consensus::NetworkUpgrade::NO_ACTIVATION_HEIGHT ?
        0 : std::max(0, bestHeader->nHeight - consensusParams.vUpgrades[Consensus::UPGRADE_BLOSSOM].nActivationHeight);
    int blossomBlockTime = nBlossomBlocks * consensusParams.nPostBlossomPowTargetSpacing;
    // If the span period includes Blossom activation, adjust the number of expected blocks.
    if (blossomBlockTime < SPAN_SECONDS) {
        // If there are 0 blossomBlocks the following is equivalent to
        // BLOCKS_EXPECTED = SPAN_SECONDS / consensusParams.nPreBlossomPowTargetSpacing
        BLOCKS_EXPECTED = nBlossomBlocks + (SPAN_SECONDS - blossomBlockTime) / consensusParams.nPreBlossomPowTargetSpacing;
    } else {
        BLOCKS_EXPECTED = SPAN_SECONDS / consensusParams.nPostBlossomPowTargetSpacing;
    }

    boost::math::poisson_distribution<double> poisson(BLOCKS_EXPECTED);

    std::string strWarning;
    int64_t startTime = GetTime() - SPAN_SECONDS;

    const CBlockIndex* i = bestHeader;
    int nBlocks = 0;
    while (i->GetBlockTime() >= startTime) {
        ++nBlocks;
        i = i->pprev;
        if (i == NULL) return; // Ran out of chain, we must not be fully synced
    }

    // How likely is it to find that many by chance?
    double p = boost::math::pdf(poisson, nBlocks);

    LogPrint("partitioncheck", "%s : Found %d blocks in the last %d hours\n", __func__, nBlocks, SPAN_HOURS);
    LogPrint("partitioncheck", "%s : likelihood: %g\n", __func__, p);

    // Aim for one false-positive about every fifty years of normal running:
    const int FIFTY_YEARS = 50*365*24*60*60;
    double alertThreshold = 1.0 / (FIFTY_YEARS / SPAN_SECONDS);

    if (p <= alertThreshold && nBlocks < BLOCKS_EXPECTED)
    {
        // Many fewer blocks than expected: alert!
        strWarning = strprintf(_("WARNING: check your network connection, %d blocks received in the last %d hours (%d expected)"),
                               nBlocks, SPAN_HOURS, BLOCKS_EXPECTED);
    }
    else if (p <= alertThreshold && nBlocks > BLOCKS_EXPECTED)
    {
        // Many more blocks than expected: alert!
        strWarning = strprintf(_("WARNING: abnormally high number of blocks generated, %d blocks received in the last %d hours (%d expected)"),
                               nBlocks, SPAN_HOURS, BLOCKS_EXPECTED);
    }
    if (!strWarning.empty())
    {
        SetMiscWarning(strWarning);
        CAlert::Notify(strWarning, true);
        lastAlertTime = now;
    }
}

static int64_t nTimeVerify = 0;
static int64_t nTimeConnect = 0;
static int64_t nTimeIndex = 0;
static int64_t nTimeCallbacks = 0;
static int64_t nTimeTotal = 0;

bool ConnectBlock(const CBlock& block, CValidationState& state, CBlockIndex* pindex,
                  CCoinsViewCache& view, const CChainParams& chainparams, bool fJustCheck)
{
    AssertLockHeld(cs_main);

    bool fExpensiveChecks = true;
    if (fCheckpointsEnabled) {
        CBlockIndex *pindexLastCheckpoint = Checkpoints::GetLastCheckpoint(chainparams.Checkpoints());
        if (pindexLastCheckpoint && pindexLastCheckpoint->GetAncestor(pindex->nHeight) == pindex) {
            // This block is an ancestor of a checkpoint: disable script checks
            fExpensiveChecks = false;
        }
    }

    auto verifier = libzcash::ProofVerifier::Strict();
    auto disabledVerifier = libzcash::ProofVerifier::Disabled();

    // Check it again to verify JoinSplit proofs, and in case a previous version let a bad block in
    if (!CheckBlock(block, state, chainparams, fExpensiveChecks ? verifier : disabledVerifier, !fJustCheck, !fJustCheck))
        return false;

    // verify that the view's current state corresponds to the previous block
    uint256 hashPrevBlock = pindex->pprev == NULL ? uint256() : pindex->pprev->GetBlockHash();
    assert(hashPrevBlock == view.GetBestBlock());

    // Special case for the genesis block, skipping connection of its transactions
    // (its coinbase is unspendable)
    if (block.GetHash() == chainparams.GetConsensus().hashGenesisBlock) {
        if (!fJustCheck) {
            view.SetBestBlock(pindex->GetBlockHash());
            // Before the genesis block, there was an empty tree
            SproutMerkleTree tree;
            pindex->hashSproutAnchor = tree.root();
            // The genesis block contained no JoinSplits
            pindex->hashFinalSproutRoot = pindex->hashSproutAnchor;
        }
        return true;
    }

    // Reject a block that results in a negative shielded value pool balance.
    if (chainparams.ZIP209Enabled()) {
        // Sprout
        //
        // We can expect nChainSproutValue to be valid after the hardcoded
        // height, and this will be enforced on all descendant blocks. If
        // the node was reindexed then this will be enforced for all blocks.
        if (pindex->nChainSproutValue) {
            if (*pindex->nChainSproutValue < 0) {
                return state.DoS(100, error("ConnectBlock(): turnstile violation in Sprout shielded value pool"),
                             REJECT_INVALID, "turnstile-violation-sprout-shielded-pool");
            }
        }

        // Sapling
        //
        // If we've reached ConnectBlock, we have all transactions of
        // parents and can expect nChainSaplingValue not to be boost::none.
        // However, the miner and mining RPCs may not have populated this
        // value and will call `TestBlockValidity`. So, we act
        // conditionally.
        if (pindex->nChainSaplingValue) {
            if (*pindex->nChainSaplingValue < 0) {
                return state.DoS(100, error("ConnectBlock(): turnstile violation in Sapling shielded value pool"),
                             REJECT_INVALID, "turnstile-violation-sapling-shielded-pool");
            }
        }
    }

    // Do not allow blocks that contain transactions which 'overwrite' older transactions,
    // unless those are already completely spent.
    BOOST_FOREACH(const CTransaction& tx, block.vtx) {
        const CCoins* coins = view.AccessCoins(tx.GetHash());
        if (coins && !coins->IsPruned())
            return state.DoS(100, error("ConnectBlock(): tried to overwrite transaction"),
                             REJECT_INVALID, "bad-txns-BIP30");
    }

    unsigned int flags = SCRIPT_VERIFY_P2SH | SCRIPT_VERIFY_CHECKLOCKTIMEVERIFY;

    // DERSIG (BIP66) is also always enforced, but does not have a flag.

    CBlockUndo blockundo;

    CCheckQueueControl<CScriptCheck> control(fExpensiveChecks && nScriptCheckThreads ? &scriptcheckqueue : NULL);

    int64_t nTimeStart = GetTimeMicros();
    CAmount nFees = 0;
    int nInputs = 0;
    unsigned int nSigOps = 0;
    CDiskTxPos pos(pindex->GetBlockPos(), GetSizeOfCompactSize(block.vtx.size()));
    std::vector<std::pair<uint256, CDiskTxPos> > vPos;
    vPos.reserve(block.vtx.size());
    blockundo.vtxundo.reserve(block.vtx.size() - 1);
    std::vector<CAddressIndexDbEntry> addressIndex;
    std::vector<CAddressUnspentDbEntry> addressUnspentIndex;
    std::vector<CSpentIndexDbEntry> spentIndex;

    // Construct the incremental merkle tree at the current
    // block position,
    auto old_sprout_tree_root = view.GetBestAnchor(SPROUT);
    // saving the top anchor in the block index as we go.
    if (!fJustCheck) {
        pindex->hashSproutAnchor = old_sprout_tree_root;
    }
    SproutMerkleTree sprout_tree;
    // This should never fail: we should always be able to get the root
    // that is on the tip of our chain
    assert(view.GetSproutAnchorAt(old_sprout_tree_root, sprout_tree));

    {
        // Consistency check: the root of the tree we're given should
        // match what we asked for.
        assert(sprout_tree.root() == old_sprout_tree_root);
    }

    SaplingMerkleTree sapling_tree;
    assert(view.GetSaplingAnchorAt(view.GetBestAnchor(SAPLING), sapling_tree));

    // Grab the consensus branch ID for this block and its parent
    auto consensusBranchId = CurrentEpochBranchId(pindex->nHeight, chainparams.GetConsensus());
    auto prevConsensusBranchId = CurrentEpochBranchId(pindex->nHeight - 1, chainparams.GetConsensus());

    size_t total_sapling_tx = 0;

    std::vector<PrecomputedTransactionData> txdata;
    txdata.reserve(block.vtx.size()); // Required so that pointers to individual PrecomputedTransactionData don't get invalidated
    for (unsigned int i = 0; i < block.vtx.size(); i++)
    {
        const CTransaction &tx = block.vtx[i];
        const uint256 hash = tx.GetHash();

        nInputs += tx.vin.size();
        nSigOps += GetLegacySigOpCount(tx);
        if (nSigOps > MAX_BLOCK_SIGOPS)
            return state.DoS(100, error("ConnectBlock(): too many sigops"),
                             REJECT_INVALID, "bad-blk-sigops");

        if (!tx.IsCoinBase())
        {
            if (!view.HaveInputs(tx))
                return state.DoS(100, error("ConnectBlock(): inputs missing/spent"),
                                 REJECT_INVALID, "bad-txns-inputs-missingorspent");

            // are the JoinSplit's requirements met?
            if (!view.HaveShieldedRequirements(tx))
                return state.DoS(100, error("ConnectBlock(): JoinSplit requirements not met"),
                                 REJECT_INVALID, "bad-txns-joinsplit-requirements-not-met");

            // insightexplorer
            // https://github.com/bitpay/bitcoin/commit/017f548ea6d89423ef568117447e61dd5707ec42#diff-7ec3c68a81efff79b6ca22ac1f1eabbaR2597
            if (fAddressIndex || fSpentIndex) {
                for (size_t j = 0; j < tx.vin.size(); j++) {

                    const CTxIn input = tx.vin[j];
                    const CTxOut &prevout = view.GetOutputFor(tx.vin[j]);
                    CScript::ScriptType scriptType = prevout.scriptPubKey.GetType();
                    const uint160 addrHash = prevout.scriptPubKey.AddressHash();
                    if (fAddressIndex && scriptType != CScript::UNKNOWN) {
                        // record spending activity
                        addressIndex.push_back(make_pair(
                            CAddressIndexKey(scriptType, addrHash, pindex->nHeight, i, hash, j, true),
                            prevout.nValue * -1));

                        // remove address from unspent index
                        addressUnspentIndex.push_back(make_pair(
                            CAddressUnspentKey(scriptType, addrHash, input.prevout.hash, input.prevout.n),
                            CAddressUnspentValue()));
                    }
                    if (fSpentIndex) {
                        // Add the spent index to determine the txid and input that spent an output
                        // and to find the amount and address from an input.
                        // If we do not recognize the script type, we still add an entry to the
                        // spentindex db, with a script type of 0 and addrhash of all zeroes.
                        spentIndex.push_back(make_pair(
                            CSpentIndexKey(input.prevout.hash, input.prevout.n),
                            CSpentIndexValue(hash, j, pindex->nHeight, prevout.nValue, scriptType, addrHash)));
                    }
                }
            }

            // Add in sigops done by pay-to-script-hash inputs;
            // this is to prevent a "rogue miner" from creating
            // an incredibly-expensive-to-validate block.
            nSigOps += GetP2SHSigOpCount(tx, view);
            if (nSigOps > MAX_BLOCK_SIGOPS)
                return state.DoS(100, error("ConnectBlock(): too many sigops"),
                                 REJECT_INVALID, "bad-blk-sigops");
        }

        txdata.emplace_back(tx);

        if (!tx.IsCoinBase())
        {
            nFees += view.GetValueIn(tx)-tx.GetValueOut();

            std::vector<CScriptCheck> vChecks;
            bool fCacheResults = fJustCheck; /* Don't cache results if we're actually connecting blocks (still consult the cache, though) */
            if (!ContextualCheckInputs(tx, state, view, fExpensiveChecks, flags, fCacheResults, txdata[i], chainparams.GetConsensus(), consensusBranchId, nScriptCheckThreads ? &vChecks : NULL))
                return false;
            control.Add(vChecks);
        }

        // insightexplorer
        // https://github.com/bitpay/bitcoin/commit/017f548ea6d89423ef568117447e61dd5707ec42#diff-7ec3c68a81efff79b6ca22ac1f1eabbaR2656
        if (fAddressIndex) {
            for (unsigned int k = 0; k < tx.vout.size(); k++) {
                const CTxOut &out = tx.vout[k];
                CScript::ScriptType scriptType = out.scriptPubKey.GetType();
                if (scriptType != CScript::UNKNOWN) {
                    uint160 const addrHash = out.scriptPubKey.AddressHash();

                    // record receiving activity
                    addressIndex.push_back(make_pair(
                        CAddressIndexKey(scriptType, addrHash, pindex->nHeight, i, hash, k, false),
                        out.nValue));

                    // record unspent output
                    addressUnspentIndex.push_back(make_pair(
                        CAddressUnspentKey(scriptType, addrHash, hash, k),
                        CAddressUnspentValue(out.nValue, out.scriptPubKey, pindex->nHeight)));
                }
            }
        }

        CTxUndo undoDummy;
        if (i > 0) {
            blockundo.vtxundo.push_back(CTxUndo());
        }
        UpdateCoins(tx, view, i == 0 ? undoDummy : blockundo.vtxundo.back(), pindex->nHeight);

        BOOST_FOREACH(const JSDescription &joinsplit, tx.vJoinSplit) {
            BOOST_FOREACH(const uint256 &note_commitment, joinsplit.commitments) {
                // Insert the note commitments into our temporary tree.

                sprout_tree.append(note_commitment);
            }
        }

        BOOST_FOREACH(const OutputDescription &outputDescription, tx.vShieldedOutput) {
            sapling_tree.append(outputDescription.cmu);
        }

        if (!(tx.vShieldedSpend.empty() && tx.vShieldedOutput.empty())) {
            total_sapling_tx += 1;
        }

        vPos.push_back(std::make_pair(tx.GetHash(), pos));
        pos.nTxOffset += ::GetSerializeSize(tx, SER_DISK, CLIENT_VERSION);
    }

    view.PushAnchor(sprout_tree);
    view.PushAnchor(sapling_tree);
    if (!fJustCheck) {
        pindex->hashFinalSproutRoot = sprout_tree.root();
        // - If this block is before Heartwood activation, then we don't set
        //   hashFinalSaplingRoot here to maintain the invariant documented in
        //   CBlockIndex (which was ensured in AddToBlockIndex).
        // - If this block is on or after Heartwood activation, this is where we
        //   set the correct value of hashFinalSaplingRoot; in particular,
        //   blocks that are never passed to ConnectBlock() (and thus never on
        //   the main chain) will stay with hashFinalSaplingRoot set to null.
        if (chainparams.GetConsensus().NetworkUpgradeActive(pindex->nHeight, Consensus::UPGRADE_HEARTWOOD)) {
            pindex->hashFinalSaplingRoot = sapling_tree.root();
        }
    }
    blockundo.old_sprout_tree_root = old_sprout_tree_root;

    if (IsActivationHeight(pindex->nHeight, chainparams.GetConsensus(), Consensus::UPGRADE_HEARTWOOD)) {
        // In the block that activates ZIP 221, block.hashLightClientRoot MUST
        // be set to all zero bytes.
        if (!block.hashLightClientRoot.IsNull()) {
            return state.DoS(100,
                error("ConnectBlock(): block's hashLightClientRoot is incorrect (should be null)"),
                REJECT_INVALID, "bad-heartwood-root-in-block");
        }
    } else if (chainparams.GetConsensus().NetworkUpgradeActive(pindex->nHeight, Consensus::UPGRADE_HEARTWOOD)) {
        // If Heartwood is active, block.hashLightClientRoot must be the same as
        // the root of the history tree for the previous block. We only store
        // one tree per epoch, so we have two possible cases:
        // - If the previous block is in the previous epoch, this block won't
        //   affect that epoch's tree root.
        // - If the previous block is in this epoch, this block would affect
        //   this epoch's tree root, but as we haven't updated the tree for this
        //   block yet, view.GetHistoryRoot() returns the root we need.
        if (block.hashLightClientRoot != view.GetHistoryRoot(prevConsensusBranchId)) {
            return state.DoS(100,
                error("ConnectBlock(): block's hashLightClientRoot is incorrect (should be history tree root)"),
                REJECT_INVALID, "bad-heartwood-root-in-block");
        }
    } else if (chainparams.GetConsensus().NetworkUpgradeActive(pindex->nHeight, Consensus::UPGRADE_SAPLING)) {
        // If Sapling is active, block.hashLightClientRoot must be the
        // same as the root of the Sapling tree
        if (block.hashLightClientRoot != sapling_tree.root()) {
            return state.DoS(100,
                error("ConnectBlock(): block's hashLightClientRoot is incorrect (should be Sapling tree root)"),
                REJECT_INVALID, "bad-sapling-root-in-block");
        }
    }

    // History read/write is started with Heartwood update.
    if (chainparams.GetConsensus().NetworkUpgradeActive(pindex->nHeight, Consensus::UPGRADE_HEARTWOOD)) {
        auto historyNode = libzcash::NewLeaf(
            block.GetHash(),
            block.nTime,
            block.nBits,
            pindex->hashFinalSaplingRoot,
            ArithToUint256(GetBlockProof(*pindex)),
            pindex->nHeight,
            total_sapling_tx
        );

        view.PushHistoryNode(consensusBranchId, historyNode);
    }

    int64_t nTime1 = GetTimeMicros(); nTimeConnect += nTime1 - nTimeStart;
    LogPrint("bench", "      - Connect %u transactions: %.2fms (%.3fms/tx, %.3fms/txin) [%.2fs]\n", (unsigned)block.vtx.size(), 0.001 * (nTime1 - nTimeStart), 0.001 * (nTime1 - nTimeStart) / block.vtx.size(), nInputs <= 1 ? 0 : 0.001 * (nTime1 - nTimeStart) / (nInputs-1), nTimeConnect * 0.000001);

    CAmount blockReward = nFees + GetBlockSubsidy(pindex->nHeight, chainparams.GetConsensus());
    if (block.vtx[0].GetValueOut() > blockReward)
        return state.DoS(100,
                         error("ConnectBlock(): coinbase pays too much (actual=%d vs limit=%d)",
                               block.vtx[0].GetValueOut(), blockReward),
                               REJECT_INVALID, "bad-cb-amount");

    if (!control.Wait())
        return state.DoS(100, false);
    int64_t nTime2 = GetTimeMicros(); nTimeVerify += nTime2 - nTimeStart;
    LogPrint("bench", "    - Verify %u txins: %.2fms (%.3fms/txin) [%.2fs]\n", nInputs - 1, 0.001 * (nTime2 - nTimeStart), nInputs <= 1 ? 0 : 0.001 * (nTime2 - nTimeStart) / (nInputs-1), nTimeVerify * 0.000001);

    if (fJustCheck)
        return true;

    // Write undo information to disk
    if (pindex->GetUndoPos().IsNull() || !pindex->IsValid(BLOCK_VALID_SCRIPTS))
    {
        if (pindex->GetUndoPos().IsNull()) {
            CDiskBlockPos pos;
            if (!FindUndoPos(state, pindex->nFile, pos, ::GetSerializeSize(blockundo, SER_DISK, CLIENT_VERSION) + 40))
                return error("ConnectBlock(): FindUndoPos failed");
            if (!UndoWriteToDisk(blockundo, pos, pindex->pprev->GetBlockHash(), chainparams.MessageStart()))
                return AbortNode(state, "Failed to write undo data");

            // update nUndoPos in block index
            pindex->nUndoPos = pos.nPos;
            pindex->nStatus |= BLOCK_HAVE_UNDO;
        }

        // Now that all consensus rules have been validated, set nCachedBranchId.
        // Move this if BLOCK_VALID_CONSENSUS is ever altered.
        static_assert(BLOCK_VALID_CONSENSUS == BLOCK_VALID_SCRIPTS,
            "nCachedBranchId must be set after all consensus rules have been validated.");
        if (IsActivationHeightForAnyUpgrade(pindex->nHeight, chainparams.GetConsensus())) {
            pindex->nStatus |= BLOCK_ACTIVATES_UPGRADE;
            pindex->nCachedBranchId = CurrentEpochBranchId(pindex->nHeight, chainparams.GetConsensus());
        } else if (pindex->pprev) {
            pindex->nCachedBranchId = pindex->pprev->nCachedBranchId;
        }

        pindex->RaiseValidity(BLOCK_VALID_SCRIPTS);
        setDirtyBlockIndex.insert(pindex);
    }

    if (fTxIndex)
        if (!pblocktree->WriteTxIndex(vPos))
            return AbortNode(state, "Failed to write transaction index");

    // START insightexplorer
    if (fAddressIndex) {
        if (!pblocktree->WriteAddressIndex(addressIndex)) {
            return AbortNode(state, "Failed to write address index");
        }
        if (!pblocktree->UpdateAddressUnspentIndex(addressUnspentIndex)) {
            return AbortNode(state, "Failed to write address unspent index");
        }
    }
    if (fSpentIndex) {
        if (!pblocktree->UpdateSpentIndex(spentIndex)) {
            return AbortNode(state, "Failed to write spent index");
        }
    }
    if (fTimestampIndex) {
        unsigned int logicalTS = pindex->nTime;
        unsigned int prevLogicalTS = 0;

        // retrieve logical timestamp of the previous block
        if (pindex->pprev)
            if (!pblocktree->ReadTimestampBlockIndex(pindex->pprev->GetBlockHash(), prevLogicalTS))
                LogPrintf("%s: Failed to read previous block's logical timestamp\n", __func__);

        if (logicalTS <= prevLogicalTS) {
            logicalTS = prevLogicalTS + 1;
            LogPrintf("%s: Previous logical timestamp is newer Actual[%d] prevLogical[%d] Logical[%d]\n", __func__, pindex->nTime, prevLogicalTS, logicalTS);
        }

        if (!pblocktree->WriteTimestampIndex(CTimestampIndexKey(logicalTS, pindex->GetBlockHash())))
            return AbortNode(state, "Failed to write timestamp index");

        if (!pblocktree->WriteTimestampBlockIndex(CTimestampBlockIndexKey(pindex->GetBlockHash()), CTimestampBlockIndexValue(logicalTS)))
            return AbortNode(state, "Failed to write blockhash index");
    }
    // END insightexplorer

    // add this block to the view's block chain
    view.SetBestBlock(pindex->GetBlockHash());

    int64_t nTime3 = GetTimeMicros(); nTimeIndex += nTime3 - nTime2;
    LogPrint("bench", "    - Index writing: %.2fms [%.2fs]\n", 0.001 * (nTime3 - nTime2), nTimeIndex * 0.000001);

    // Watch for changes to the previous coinbase transaction.
    static uint256 hashPrevBestCoinBase;
    GetMainSignals().UpdatedTransaction(hashPrevBestCoinBase);
    hashPrevBestCoinBase = block.vtx[0].GetHash();

    int64_t nTime4 = GetTimeMicros(); nTimeCallbacks += nTime4 - nTime3;
    LogPrint("bench", "    - Callbacks: %.2fms [%.2fs]\n", 0.001 * (nTime4 - nTime3), nTimeCallbacks * 0.000001);

    return true;
}

enum FlushStateMode {
    FLUSH_STATE_NONE,
    FLUSH_STATE_IF_NEEDED,
    FLUSH_STATE_PERIODIC,
    FLUSH_STATE_ALWAYS
};

/**
 * Update the on-disk chain state.
 * The caches and indexes are flushed depending on the mode we're called with
 * if they're too large, if it's been a while since the last write,
 * or always and in all cases if we're in prune mode and are deleting files.
 */
bool static FlushStateToDisk(CValidationState &state, FlushStateMode mode) {
    const CChainParams& chainparams = Params();
    LOCK2(cs_main, cs_LastBlockFile);
    static int64_t nLastWrite = 0;
    static int64_t nLastFlush = 0;
    static int64_t nLastSetChain = 0;
    std::set<int> setFilesToPrune;
    bool fFlushForPrune = false;
    try {
    if (fPruneMode && fCheckForPruning && !fReindex) {
        FindFilesToPrune(setFilesToPrune, chainparams.PruneAfterHeight());
        fCheckForPruning = false;
        if (!setFilesToPrune.empty()) {
            fFlushForPrune = true;
            if (!fHavePruned) {
                pblocktree->WriteFlag("prunedblockfiles", true);
                fHavePruned = true;
            }
        }
    }
    int64_t nNow = GetTimeMicros();
    // Avoid writing/flushing immediately after startup.
    if (nLastWrite == 0) {
        nLastWrite = nNow;
    }
    if (nLastFlush == 0) {
        nLastFlush = nNow;
    }
    if (nLastSetChain == 0) {
        nLastSetChain = nNow;
    }
    size_t cacheSize = pcoinsTip->DynamicMemoryUsage();
    // The cache is large and close to the limit, but we have time now (not in the middle of a block processing).
    bool fCacheLarge = mode == FLUSH_STATE_PERIODIC && cacheSize * (10.0/9) > nCoinCacheUsage;
    // The cache is over the limit, we have to write now.
    bool fCacheCritical = mode == FLUSH_STATE_IF_NEEDED && cacheSize > nCoinCacheUsage;
    // It's been a while since we wrote the block index to disk. Do this frequently, so we don't need to redownload after a crash.
    bool fPeriodicWrite = mode == FLUSH_STATE_PERIODIC && nNow > nLastWrite + (int64_t)DATABASE_WRITE_INTERVAL * 1000000;
    // It's been very long since we flushed the cache. Do this infrequently, to optimize cache usage.
    bool fPeriodicFlush = mode == FLUSH_STATE_PERIODIC && nNow > nLastFlush + (int64_t)DATABASE_FLUSH_INTERVAL * 1000000;
    // Combine all conditions that result in a full cache flush.
    bool fDoFullFlush = (mode == FLUSH_STATE_ALWAYS) || fCacheLarge || fCacheCritical || fPeriodicFlush || fFlushForPrune;
    // Write blocks and block index to disk.
    if (fDoFullFlush || fPeriodicWrite) {
        // Depend on nMinDiskSpace to ensure we can write block index
        if (!CheckDiskSpace(0))
            return state.Error("out of disk space");
        // First make sure all block and undo data is flushed to disk.
        FlushBlockFile();
        // Then update all block file information (which may refer to block and undo files).
        {
            std::vector<std::pair<int, const CBlockFileInfo*> > vFiles;
            vFiles.reserve(setDirtyFileInfo.size());
            for (set<int>::iterator it = setDirtyFileInfo.begin(); it != setDirtyFileInfo.end(); ) {
                vFiles.push_back(make_pair(*it, &vinfoBlockFile[*it]));
                setDirtyFileInfo.erase(it++);
            }
            std::vector<const CBlockIndex*> vBlocks;
            vBlocks.reserve(setDirtyBlockIndex.size());
            for (set<CBlockIndex*>::iterator it = setDirtyBlockIndex.begin(); it != setDirtyBlockIndex.end(); ) {
                vBlocks.push_back(*it);
                setDirtyBlockIndex.erase(it++);
            }
            if (!pblocktree->WriteBatchSync(vFiles, nLastBlockFile, vBlocks)) {
                return AbortNode(state, "Files to write to block index database");
            }
        }
        // Finally remove any pruned files
        if (fFlushForPrune)
            UnlinkPrunedFiles(setFilesToPrune);
        nLastWrite = nNow;
    }
    // Flush best chain related state. This can only be done if the blocks / block index write was also done.
    if (fDoFullFlush) {
        // Typical CCoins structures on disk are around 128 bytes in size.
        // Pushing a new one to the database can cause it to be written
        // twice (once in the log, and once in the tables). This is already
        // an overestimation, as most will delete an existing entry or
        // overwrite one. Still, use a conservative safety factor of 2.
        if (!CheckDiskSpace(128 * 2 * 2 * pcoinsTip->GetCacheSize()))
            return state.Error("out of disk space");
        // Flush the chainstate (which may refer to block index entries).
        if (!pcoinsTip->Flush())
            return AbortNode(state, "Failed to write to coin database");
        nLastFlush = nNow;
    }
    if ((mode == FLUSH_STATE_ALWAYS || mode == FLUSH_STATE_PERIODIC) && nNow > nLastSetChain + (int64_t)DATABASE_WRITE_INTERVAL * 1000000) {
        // Update best block in wallet (so we can detect restored wallets).
        GetMainSignals().SetBestChain(chainActive.GetLocator());
        nLastSetChain = nNow;
    }
    } catch (const std::runtime_error& e) {
        return AbortNode(state, std::string("System error while flushing: ") + e.what());
    }
    return true;
}

void FlushStateToDisk() {
    CValidationState state;
    FlushStateToDisk(state, FLUSH_STATE_ALWAYS);
}

void PruneAndFlush() {
    CValidationState state;
    fCheckForPruning = true;
    FlushStateToDisk(state, FLUSH_STATE_NONE);
}

/** Update chainActive and related internal data structures. */
void static UpdateTip(CBlockIndex *pindexNew, const CChainParams& chainParams) {
    chainActive.SetTip(pindexNew);

    // New best block
    nTimeBestReceived = GetTime();
    mempool.AddTransactionsUpdated(1);

    LogPrintf("%s: new best=%s  height=%d bits=%d log2_work=%.8g  tx=%lu  date=%s progress=%f  cache=%.1fMiB(%utx)\n", __func__,
      chainActive.Tip()->GetBlockHash().ToString(), chainActive.Height(), chainActive.Tip()->nBits,
      log(chainActive.Tip()->nChainWork.getdouble())/log(2.0), (unsigned long)chainActive.Tip()->nChainTx,
      DateTimeStrFormat("%Y-%m-%d %H:%M:%S", chainActive.Tip()->GetBlockTime()),
      Checkpoints::GuessVerificationProgress(chainParams.Checkpoints(), chainActive.Tip()), pcoinsTip->DynamicMemoryUsage() * (1.0 / (1<<20)), pcoinsTip->GetCacheSize());

    cvBlockChange.notify_all();
}

/**
 * Disconnect chainActive's tip. You probably want to call mempool.removeForReorg and
 * mempool.removeWithoutBranchId after this, with cs_main held.
 */
bool static DisconnectTip(CValidationState &state, const CChainParams& chainparams, bool fBare = false)
{
    CBlockIndex *pindexDelete = chainActive.Tip();
    assert(pindexDelete);
    // Read block from disk.
    CBlock block;
    if (!ReadBlockFromDisk(block, pindexDelete, chainparams.GetConsensus()))
        return AbortNode(state, "Failed to read block");
    // Apply the block atomically to the chain state.
    uint256 sproutAnchorBeforeDisconnect = pcoinsTip->GetBestAnchor(SPROUT);
    uint256 saplingAnchorBeforeDisconnect = pcoinsTip->GetBestAnchor(SAPLING);
    int64_t nStart = GetTimeMicros();
    {
        CCoinsViewCache view(pcoinsTip);
        // insightexplorer: update indices (true)
        if (DisconnectBlock(block, state, pindexDelete, view, chainparams, true) != DISCONNECT_OK)
            return error("DisconnectTip(): DisconnectBlock %s failed", pindexDelete->GetBlockHash().ToString());
        assert(view.Flush());
    }
    LogPrint("bench", "- Disconnect block: %.2fms\n", (GetTimeMicros() - nStart) * 0.001);
    uint256 sproutAnchorAfterDisconnect = pcoinsTip->GetBestAnchor(SPROUT);
    uint256 saplingAnchorAfterDisconnect = pcoinsTip->GetBestAnchor(SAPLING);
    // Write the chain state to disk, if necessary.
    if (!FlushStateToDisk(state, FLUSH_STATE_IF_NEEDED))
        return false;

    if (!fBare) {
        // Resurrect mempool transactions from the disconnected block.
        BOOST_FOREACH(const CTransaction &tx, block.vtx) {
            // ignore validation errors in resurrected transactions
            list<CTransaction> removed;
            CValidationState stateDummy;
            if (tx.IsCoinBase() || !AcceptToMemoryPool(mempool, stateDummy, tx, false, NULL))
                mempool.remove(tx, removed, true);
        }
        if (sproutAnchorBeforeDisconnect != sproutAnchorAfterDisconnect) {
            // The anchor may not change between block disconnects,
            // in which case we don't want to evict from the mempool yet!
            mempool.removeWithAnchor(sproutAnchorBeforeDisconnect, SPROUT);
        }
        if (saplingAnchorBeforeDisconnect != saplingAnchorAfterDisconnect) {
            // The anchor may not change between block disconnects,
            // in which case we don't want to evict from the mempool yet!
            mempool.removeWithAnchor(saplingAnchorBeforeDisconnect, SAPLING);
        }
    }

    // Update chainActive and related variables.
    UpdateTip(pindexDelete->pprev, chainparams);

    // Updates to connected wallets are triggered by ThreadNotifyWallets

    return true;
}

static int64_t nTimeReadFromDisk = 0;
static int64_t nTimeConnectTotal = 0;
static int64_t nTimeFlush = 0;
static int64_t nTimeChainState = 0;
static int64_t nTimePostConnect = 0;

// Protected by cs_main
std::map<CBlockIndex*, std::list<CTransaction>> recentlyConflictedTxs;
uint64_t nRecentlyConflictedSequence = 0;
uint64_t nNotifiedSequence = 0;

/**
 * Connect a new block to chainActive. pblock is either NULL or a pointer to a CBlock
 * corresponding to pindexNew, to bypass loading it again from disk.
 * You probably want to call mempool.removeWithoutBranchId after this, with cs_main held.
 */
bool static ConnectTip(CValidationState& state, const CChainParams& chainparams, CBlockIndex* pindexNew, const CBlock* pblock)
{
    assert(pblock && pindexNew->pprev == chainActive.Tip());
    int64_t nTime1 = GetTimeMicros();
    // Apply the block atomically to the chain state.
    int64_t nTime2 = GetTimeMicros(); nTimeReadFromDisk += nTime2 - nTime1;
    int64_t nTime3;
    LogPrint("bench", "  - Load block from disk: %.2fms [%.2fs]\n", (nTime2 - nTime1) * 0.001, nTimeReadFromDisk * 0.000001);
    {
        CCoinsViewCache view(pcoinsTip);
        bool rv = ConnectBlock(*pblock, state, pindexNew, view, chainparams);
        GetMainSignals().BlockChecked(*pblock, state);
        if (!rv) {
            if (state.IsInvalid())
                InvalidBlockFound(pindexNew, state, chainparams);
            return error("ConnectTip(): ConnectBlock %s failed", pindexNew->GetBlockHash().ToString());
        }
        mapBlockSource.erase(pindexNew->GetBlockHash());
        nTime3 = GetTimeMicros(); nTimeConnectTotal += nTime3 - nTime2;
        LogPrint("bench", "  - Connect total: %.2fms [%.2fs]\n", (nTime3 - nTime2) * 0.001, nTimeConnectTotal * 0.000001);
        assert(view.Flush());
    }
    int64_t nTime4 = GetTimeMicros(); nTimeFlush += nTime4 - nTime3;
    LogPrint("bench", "  - Flush: %.2fms [%.2fs]\n", (nTime4 - nTime3) * 0.001, nTimeFlush * 0.000001);
    // Write the chain state to disk, if necessary.
    if (!FlushStateToDisk(state, FLUSH_STATE_IF_NEEDED))
        return false;
    int64_t nTime5 = GetTimeMicros(); nTimeChainState += nTime5 - nTime4;
    LogPrint("bench", "  - Writing chainstate: %.2fms [%.2fs]\n", (nTime5 - nTime4) * 0.001, nTimeChainState * 0.000001);
    // Remove conflicting transactions from the mempool.
    std::list<CTransaction> txConflicted;
    mempool.removeForBlock(pblock->vtx, pindexNew->nHeight, txConflicted, !IsInitialBlockDownload(chainparams));

    // Remove transactions that expire at new block height from mempool
    auto ids = mempool.removeExpired(pindexNew->nHeight);

    for (auto id : ids) {
        uiInterface.NotifyTxExpiration(id);
    }

    // Update chainActive & related variables.
    UpdateTip(pindexNew, chainparams);

    // Cache the conflicted transactions for subsequent notification.
    // Updates to connected wallets are triggered by ThreadNotifyWallets
    recentlyConflictedTxs.insert(std::make_pair(pindexNew, txConflicted));
    nRecentlyConflictedSequence += 1;

    EnforceNodeDeprecation(pindexNew->nHeight);

    int64_t nTime6 = GetTimeMicros(); nTimePostConnect += nTime6 - nTime5; nTimeTotal += nTime6 - nTime1;
    LogPrint("bench", "  - Connect postprocess: %.2fms [%.2fs]\n", (nTime6 - nTime5) * 0.001, nTimePostConnect * 0.000001);
    LogPrint("bench", "- Connect block: %.2fms [%.2fs]\n", (nTime6 - nTime1) * 0.001, nTimeTotal * 0.000001);
    return true;
}

std::pair<std::map<CBlockIndex*, std::list<CTransaction>>, uint64_t> DrainRecentlyConflicted()
{
    uint64_t recentlyConflictedSequence;
    std::map<CBlockIndex*, std::list<CTransaction>> txs;
    {
        LOCK(cs_main);
        recentlyConflictedSequence = nRecentlyConflictedSequence;
        txs.swap(recentlyConflictedTxs);
    }

    return std::make_pair(txs, recentlyConflictedSequence);
}

void SetChainNotifiedSequence(uint64_t recentlyConflictedSequence) {
    assert(Params().NetworkIDString() == "regtest");
    LOCK(cs_main);
    nNotifiedSequence = recentlyConflictedSequence;
}

bool ChainIsFullyNotified() {
    assert(Params().NetworkIDString() == "regtest");
    LOCK(cs_main);
    return nRecentlyConflictedSequence == nNotifiedSequence;
}

/**
 * Return the tip of the chain with the most work in it, that isn't
 * known to be invalid (it's however far from certain to be valid).
 */
static CBlockIndex* FindMostWorkChain() {
    do {
        CBlockIndex *pindexNew = NULL;

        // Find the best candidate header.
        {
            std::set<CBlockIndex*, CBlockIndexWorkComparator>::reverse_iterator it = setBlockIndexCandidates.rbegin();
            if (it == setBlockIndexCandidates.rend())
                return NULL;
            pindexNew = *it;
        }

        // Check whether all blocks on the path between the currently active chain and the candidate are valid.
        // Just going until the active chain is an optimization, as we know all blocks in it are valid already.
        CBlockIndex *pindexTest = pindexNew;
        bool fInvalidAncestor = false;
        while (pindexTest && !chainActive.Contains(pindexTest)) {
            assert(pindexTest->nChainTx || pindexTest->nHeight == 0);

            // Pruned nodes may have entries in setBlockIndexCandidates for
            // which block files have been deleted.  Remove those as candidates
            // for the most work chain if we come across them; we can't switch
            // to a chain unless we have all the non-active-chain parent blocks.
            bool fFailedChain = pindexTest->nStatus & BLOCK_FAILED_MASK;
            bool fMissingData = !(pindexTest->nStatus & BLOCK_HAVE_DATA);
            if (fFailedChain || fMissingData) {
                // Candidate chain is not usable (either invalid or missing data)
                if (fFailedChain && (pindexBestInvalid == NULL || pindexNew->nChainWork > pindexBestInvalid->nChainWork))
                    pindexBestInvalid = pindexNew;
                CBlockIndex *pindexFailed = pindexNew;
                // Remove the entire chain from the set.
                while (pindexTest != pindexFailed) {
                    if (fFailedChain) {
                        pindexFailed->nStatus |= BLOCK_FAILED_CHILD;
                    } else if (fMissingData) {
                        // If we're missing data, then add back to mapBlocksUnlinked,
                        // so that if the block arrives in the future we can try adding
                        // to setBlockIndexCandidates again.
                        mapBlocksUnlinked.insert(std::make_pair(pindexFailed->pprev, pindexFailed));
                    }
                    setBlockIndexCandidates.erase(pindexFailed);
                    pindexFailed = pindexFailed->pprev;
                }
                setBlockIndexCandidates.erase(pindexTest);
                fInvalidAncestor = true;
                break;
            }
            pindexTest = pindexTest->pprev;
        }
        if (!fInvalidAncestor)
            return pindexNew;
    } while(true);
}

/** Delete all entries in setBlockIndexCandidates that are worse than the current tip. */
static void PruneBlockIndexCandidates() {
    // Note that we can't delete the current block itself, as we may need to return to it later in case a
    // reorganization to a better block fails.
    std::set<CBlockIndex*, CBlockIndexWorkComparator>::iterator it = setBlockIndexCandidates.begin();
    while (it != setBlockIndexCandidates.end() && setBlockIndexCandidates.value_comp()(*it, chainActive.Tip())) {
        setBlockIndexCandidates.erase(it++);
    }
    // Either the current tip or a successor of it we're working towards is left in setBlockIndexCandidates.
    assert(!setBlockIndexCandidates.empty());
}

/**
 * Try to make some progress towards making pindexMostWork the active block.
 * pblock is either NULL or a pointer to a CBlock corresponding to pindexMostWork.
 */
static bool ActivateBestChainStep(CValidationState& state, const CChainParams& chainparams, CBlockIndex* pindexMostWork, const CBlock* pblock)
{
    AssertLockHeld(cs_main);
    bool fInvalidFound = false;
    const CBlockIndex *pindexOldTip = chainActive.Tip();
    const CBlockIndex *pindexFork = chainActive.FindFork(pindexMostWork);

    // - On ChainDB initialization, pindexOldTip will be null, so there are no removable blocks.
    // - If pindexMostWork is in a chain that doesn't have the same genesis block as our chain,
    //   then pindexFork will be null, and we would need to remove the entire chain including
    //   our genesis block. In practice this (probably) won't happen because of checks elsewhere.
    auto reorgLength = pindexOldTip ? pindexOldTip->nHeight - (pindexFork ? pindexFork->nHeight : -1) : 0;
    static_assert(MAX_REORG_LENGTH > 0, "We must be able to reorg some distance");
    if (reorgLength > MAX_REORG_LENGTH) {
        auto msg = strprintf(_(
            "A block chain reorganization has been detected that would roll back %d blocks! "
            "This is larger than the maximum of %d blocks, and so the node is shutting down for your safety."
            ), reorgLength, MAX_REORG_LENGTH) + "\n\n" +
            _("Reorganization details") + ":\n" +
            "- " + strprintf(_("Current tip: %s, height %d, work %s"),
                pindexOldTip->phashBlock->GetHex(), pindexOldTip->nHeight, pindexOldTip->nChainWork.GetHex()) + "\n" +
            "- " + strprintf(_("New tip:     %s, height %d, work %s"),
                pindexMostWork->phashBlock->GetHex(), pindexMostWork->nHeight, pindexMostWork->nChainWork.GetHex()) + "\n" +
            "- " + strprintf(_("Fork point:  %s, height %d"),
                pindexFork->phashBlock->GetHex(), pindexFork->nHeight) + "\n\n" +
            _("Please help, human!");
        LogPrintf("*** %s\n", msg);
        uiInterface.ThreadSafeMessageBox(msg, "", CClientUIInterface::MSG_ERROR);
        StartShutdown();
        return false;
    }

    // Disconnect active blocks which are no longer in the best chain.
    bool fBlocksDisconnected = false;
    while (chainActive.Tip() && chainActive.Tip() != pindexFork) {
        if (!DisconnectTip(state, chainparams))
            return false;
        fBlocksDisconnected = true;
    }

    // Build list of new blocks to connect.
    std::vector<CBlockIndex*> vpindexToConnect;
    bool fContinue = true;
    int nHeight = pindexFork ? pindexFork->nHeight : -1;
    while (fContinue && nHeight != pindexMostWork->nHeight) {
        // Don't iterate the entire list of potential improvements toward the best tip, as we likely only need
        // a few blocks along the way.
        int nTargetHeight = std::min(nHeight + 32, pindexMostWork->nHeight);
        vpindexToConnect.clear();
        vpindexToConnect.reserve(nTargetHeight - nHeight);
        CBlockIndex *pindexIter = pindexMostWork->GetAncestor(nTargetHeight);
        while (pindexIter && pindexIter->nHeight != nHeight) {
            vpindexToConnect.push_back(pindexIter);
            pindexIter = pindexIter->pprev;
        }
        nHeight = nTargetHeight;

        // Connect new blocks.
        BOOST_REVERSE_FOREACH(CBlockIndex *pindexConnect, vpindexToConnect) {
            const CBlock* pconnectBlock;
            CBlock block;
            if (pblock && pindexConnect == pindexMostWork) {
                pconnectBlock = pblock;
            } else {
                // read the block to be connected from disk
                if (!ReadBlockFromDisk(block, pindexConnect, chainparams.GetConsensus()))
                    return AbortNode(state, "Failed to read block");
                pconnectBlock = &block;
            }

            if (!ConnectTip(state, chainparams, pindexConnect, pconnectBlock)) {
                if (state.IsInvalid()) {
                    // The block violates a consensus rule.
                    if (!state.CorruptionPossible())
                        InvalidChainFound(vpindexToConnect.back(), chainparams);
                    state = CValidationState();
                    fInvalidFound = true;
                    fContinue = false;
                    break;
                } else {
                    // A system error occurred (disk space, database error, ...).
                    return false;
                }
            } else {
                PruneBlockIndexCandidates();
                if (!pindexOldTip || chainActive.Tip()->nChainWork > pindexOldTip->nChainWork) {
                    // We're in a better position than we were. Return temporarily to release the lock.
                    fContinue = false;
                    break;
                }
            }
        }
    }

    if (fBlocksDisconnected) {
        mempool.removeForReorg(pcoinsTip, chainActive.Tip()->nHeight + 1, STANDARD_LOCKTIME_VERIFY_FLAGS);
    }
    mempool.removeWithoutBranchId(
        CurrentEpochBranchId(chainActive.Tip()->nHeight + 1, chainparams.GetConsensus()));
    mempool.check(pcoinsTip);

    // Callbacks/notifications for a new best chain.
    if (fInvalidFound)
        CheckForkWarningConditionsOnNewFork(vpindexToConnect.back(), chainparams);
    else
        CheckForkWarningConditions(chainparams);

    return true;
}

/**
 * Make the best chain active, in multiple steps. The result is either failure
 * or an activated best chain. pblock is either NULL or a pointer to a block
 * that is already loaded (to avoid loading it again from disk).
 */
bool ActivateBestChain(CValidationState& state, const CChainParams& chainparams, const CBlock* pblock)
{
    CBlockIndex *pindexNewTip = NULL;
    CBlockIndex *pindexMostWork = NULL;
    do {
        boost::this_thread::interruption_point();

        bool fInitialDownload;
        {
            LOCK(cs_main);
            pindexMostWork = FindMostWorkChain();

            // Whether we have anything to do at all.
            if (pindexMostWork == NULL || pindexMostWork == chainActive.Tip())
                return true;

            if (!ActivateBestChainStep(state, chainparams, pindexMostWork, pblock && pblock->GetHash() == pindexMostWork->GetBlockHash() ? pblock : NULL))
                return false;

            pindexNewTip = chainActive.Tip();
            fInitialDownload = IsInitialBlockDownload(chainparams);
        }
        // When we reach this point, we switched to a new tip (stored in pindexNewTip).

        // Notifications/callbacks that can run without cs_main
        if (!fInitialDownload) {
            uint256 hashNewTip = pindexNewTip->GetBlockHash();
            // Relay inventory, but don't relay old inventory during initial block download.
            int nBlockEstimate = 0;
            if (fCheckpointsEnabled)
                nBlockEstimate = Checkpoints::GetTotalBlocksEstimate(chainparams.Checkpoints());
            {
                LOCK(cs_vNodes);
                BOOST_FOREACH(CNode* pnode, vNodes)
                    if (chainActive.Height() > (pnode->nStartingHeight != -1 ? pnode->nStartingHeight - 2000 : nBlockEstimate))
                        pnode->PushInventory(CInv(MSG_BLOCK, hashNewTip));
            }
            // Notify external listeners about the new tip.
            GetMainSignals().UpdatedBlockTip(pindexNewTip);
            uiInterface.NotifyBlockTip(hashNewTip);
        }
    } while(pindexMostWork != chainActive.Tip());
    CheckBlockIndex(chainparams.GetConsensus());

    // Write changes periodically to disk, after relay.
    if (!FlushStateToDisk(state, FLUSH_STATE_PERIODIC)) {
        return false;
    }

    return true;
}

bool InvalidateBlock(CValidationState& state, const CChainParams& chainparams, CBlockIndex *pindex)
{
    AssertLockHeld(cs_main);

    // Mark the block itself as invalid.
    pindex->nStatus |= BLOCK_FAILED_VALID;
    setDirtyBlockIndex.insert(pindex);
    setBlockIndexCandidates.erase(pindex);

    while (chainActive.Contains(pindex)) {
        CBlockIndex *pindexWalk = chainActive.Tip();
        pindexWalk->nStatus |= BLOCK_FAILED_CHILD;
        setDirtyBlockIndex.insert(pindexWalk);
        setBlockIndexCandidates.erase(pindexWalk);
        // ActivateBestChain considers blocks already in chainActive
        // unconditionally valid already, so force disconnect away from it.
        if (!DisconnectTip(state, chainparams)) {
            mempool.removeForReorg(pcoinsTip, chainActive.Tip()->nHeight + 1, STANDARD_LOCKTIME_VERIFY_FLAGS);
            mempool.removeWithoutBranchId(
                CurrentEpochBranchId(chainActive.Tip()->nHeight + 1, chainparams.GetConsensus()));
            return false;
        }
    }

    // The resulting new best tip may not be in setBlockIndexCandidates anymore, so
    // add it again.
    BlockMap::iterator it = mapBlockIndex.begin();
    while (it != mapBlockIndex.end()) {
        if (it->second->IsValid(BLOCK_VALID_TRANSACTIONS) && it->second->nChainTx && !setBlockIndexCandidates.value_comp()(it->second, chainActive.Tip())) {
            setBlockIndexCandidates.insert(it->second);
        }
        it++;
    }

    InvalidChainFound(pindex, chainparams);
    mempool.removeForReorg(pcoinsTip, chainActive.Tip()->nHeight + 1, STANDARD_LOCKTIME_VERIFY_FLAGS);
    mempool.removeWithoutBranchId(
        CurrentEpochBranchId(chainActive.Tip()->nHeight + 1, chainparams.GetConsensus()));
    return true;
}

bool ReconsiderBlock(CValidationState& state, CBlockIndex *pindex) {
    AssertLockHeld(cs_main);

    int nHeight = pindex->nHeight;

    // Remove the invalidity flag from this block and all its descendants.
    BlockMap::iterator it = mapBlockIndex.begin();
    while (it != mapBlockIndex.end()) {
        if (!it->second->IsValid() && it->second->GetAncestor(nHeight) == pindex) {
            it->second->nStatus &= ~BLOCK_FAILED_MASK;
            setDirtyBlockIndex.insert(it->second);
            if (it->second->IsValid(BLOCK_VALID_TRANSACTIONS) && it->second->nChainTx && setBlockIndexCandidates.value_comp()(chainActive.Tip(), it->second)) {
                setBlockIndexCandidates.insert(it->second);
            }
            if (it->second == pindexBestInvalid) {
                // Reset invalid block marker if it was pointing to one of those.
                pindexBestInvalid = NULL;
            }
        }
        it++;
    }

    // Remove the invalidity flag from all ancestors too.
    while (pindex != NULL) {
        if (pindex->nStatus & BLOCK_FAILED_MASK) {
            pindex->nStatus &= ~BLOCK_FAILED_MASK;
            setDirtyBlockIndex.insert(pindex);
        }
        pindex = pindex->pprev;
    }
    return true;
}

CBlockIndex* AddToBlockIndex(const CBlockHeader& block, const Consensus::Params& consensusParams)
{
    // Check for duplicate
    uint256 hash = block.GetHash();
    BlockMap::iterator it = mapBlockIndex.find(hash);
    if (it != mapBlockIndex.end())
        return it->second;

    // Construct new block index object
    CBlockIndex* pindexNew = new CBlockIndex(block);
    assert(pindexNew);
    // We assign the sequence id to blocks only when the full data is available,
    // to avoid miners withholding blocks but broadcasting headers, to get a
    // competitive advantage.
    pindexNew->nSequenceId = 0;
    BlockMap::iterator mi = mapBlockIndex.insert(make_pair(hash, pindexNew)).first;
    pindexNew->phashBlock = &((*mi).first);
    BlockMap::iterator miPrev = mapBlockIndex.find(block.hashPrevBlock);
    if (miPrev != mapBlockIndex.end())
    {
        pindexNew->pprev = (*miPrev).second;
        pindexNew->nHeight = pindexNew->pprev->nHeight + 1;

        if (IsActivationHeight(pindexNew->nHeight, consensusParams, Consensus::UPGRADE_HEARTWOOD)) {
            // hashFinalSaplingRoot is currently null, and will be set correctly in ConnectBlock.
            // hashChainHistoryRoot is null.
        } else if (consensusParams.NetworkUpgradeActive(pindexNew->nHeight, Consensus::UPGRADE_HEARTWOOD)) {
            // hashFinalSaplingRoot is currently null, and will be set correctly in ConnectBlock.
            pindexNew->hashChainHistoryRoot = pindexNew->hashLightClientRoot;
        } else {
            // hashChainHistoryRoot is null.
            pindexNew->hashFinalSaplingRoot = pindexNew->hashLightClientRoot;
        }

        pindexNew->BuildSkip();
    }
    pindexNew->nChainWork = (pindexNew->pprev ? pindexNew->pprev->nChainWork : 0) + GetBlockProof(*pindexNew);
    pindexNew->RaiseValidity(BLOCK_VALID_TREE);
    if (pindexBestHeader == NULL || pindexBestHeader->nChainWork < pindexNew->nChainWork)
        pindexBestHeader = pindexNew;

    setDirtyBlockIndex.insert(pindexNew);

    return pindexNew;
}

void FallbackSproutValuePoolBalance(
    CBlockIndex *pindex,
    const CChainParams& chainparams
)
{
    if (!chainparams.ZIP209Enabled()) {
        return;
    }

    // When developer option -developersetpoolsizezero is enabled, we don't need a fallback balance.
    if (fExperimentalDeveloperSetPoolSizeZero) {
        return;
    }

    // Check if the height of this block matches the checkpoint
    if (pindex->nHeight == chainparams.SproutValuePoolCheckpointHeight()) {
        if (pindex->GetBlockHash() == chainparams.SproutValuePoolCheckpointBlockHash()) {
            // Are we monitoring the Sprout pool?
            if (!pindex->nChainSproutValue) {
                // Apparently not. Introduce the hardcoded value so we monitor for
                // this point onwards (assuming the checkpoint is late enough)
                pindex->nChainSproutValue = chainparams.SproutValuePoolCheckpointBalance();
            } else {
                // Apparently we have been. So, we should expect the current
                // value to match the hardcoded one.
                assert(*pindex->nChainSproutValue == chainparams.SproutValuePoolCheckpointBalance());
                // And we should expect non-none for the delta stored in the block index here,
                // or the checkpoint is too early.
                assert(pindex->nSproutValue != boost::none);
            }
        } else {
            LogPrintf(
                "FallbackSproutValuePoolBalance(): fallback block hash is incorrect, we got %s\n",
                pindex->GetBlockHash().ToString()
            );
        }
    }
}

/** Mark a block as having its data received and checked (up to BLOCK_VALID_TRANSACTIONS). */
bool ReceivedBlockTransactions(
    const CBlock &block,
    CValidationState& state,
    const CChainParams& chainparams,
    CBlockIndex *pindexNew,
    const CDiskBlockPos& pos)
{
    pindexNew->nTx = block.vtx.size();
    pindexNew->nChainTx = 0;
    CAmount sproutValue = 0;
    CAmount saplingValue = 0;
    for (auto tx : block.vtx) {
        // Negative valueBalance "takes" money from the transparent value pool
        // and adds it to the Sapling value pool. Positive valueBalance "gives"
        // money to the transparent value pool, removing from the Sapling value
        // pool. So we invert the sign here.
        saplingValue += -tx.valueBalance;

        for (auto js : tx.vJoinSplit) {
            sproutValue += js.vpub_old;
            sproutValue -= js.vpub_new;
        }
    }
    pindexNew->nSproutValue = sproutValue;
    pindexNew->nChainSproutValue = boost::none;
    pindexNew->nSaplingValue = saplingValue;
    pindexNew->nChainSaplingValue = boost::none;
    pindexNew->nFile = pos.nFile;
    pindexNew->nDataPos = pos.nPos;
    pindexNew->nUndoPos = 0;
    pindexNew->nStatus |= BLOCK_HAVE_DATA;
    pindexNew->RaiseValidity(BLOCK_VALID_TRANSACTIONS);
    setDirtyBlockIndex.insert(pindexNew);

    if (pindexNew->pprev == NULL || pindexNew->pprev->nChainTx) {
        // If pindexNew is the genesis block or all parents are BLOCK_VALID_TRANSACTIONS.
        deque<CBlockIndex*> queue;
        queue.push_back(pindexNew);

        // Recursively process any descendant blocks that now may be eligible to be connected.
        while (!queue.empty()) {
            CBlockIndex *pindex = queue.front();
            queue.pop_front();
            pindex->nChainTx = (pindex->pprev ? pindex->pprev->nChainTx : 0) + pindex->nTx;
            if (pindex->pprev) {
                if (pindex->pprev->nChainSproutValue && pindex->nSproutValue) {
                    pindex->nChainSproutValue = *pindex->pprev->nChainSproutValue + *pindex->nSproutValue;
                } else {
                    pindex->nChainSproutValue = boost::none;
                }
                if (pindex->pprev->nChainSaplingValue) {
                    pindex->nChainSaplingValue = *pindex->pprev->nChainSaplingValue + pindex->nSaplingValue;
                } else {
                    pindex->nChainSaplingValue = boost::none;
                }
            } else {
                pindex->nChainSproutValue = pindex->nSproutValue;
                pindex->nChainSaplingValue = pindex->nSaplingValue;
            }

            // Fall back to hardcoded Sprout value pool balance
            FallbackSproutValuePoolBalance(pindex, chainparams);

            {
                LOCK(cs_nBlockSequenceId);
                pindex->nSequenceId = nBlockSequenceId++;
            }
            if (chainActive.Tip() == NULL || !setBlockIndexCandidates.value_comp()(pindex, chainActive.Tip())) {
                setBlockIndexCandidates.insert(pindex);
            }
            std::pair<std::multimap<CBlockIndex*, CBlockIndex*>::iterator, std::multimap<CBlockIndex*, CBlockIndex*>::iterator> range = mapBlocksUnlinked.equal_range(pindex);
            while (range.first != range.second) {
                std::multimap<CBlockIndex*, CBlockIndex*>::iterator it = range.first;
                queue.push_back(it->second);
                range.first++;
                mapBlocksUnlinked.erase(it);
            }
        }
    } else {
        if (pindexNew->pprev && pindexNew->pprev->IsValid(BLOCK_VALID_TREE)) {
            mapBlocksUnlinked.insert(std::make_pair(pindexNew->pprev, pindexNew));
        }
    }

    return true;
}

bool FindBlockPos(CValidationState &state, CDiskBlockPos &pos, unsigned int nAddSize, unsigned int nHeight, uint64_t nTime, bool fKnown = false)
{
    LOCK(cs_LastBlockFile);

    unsigned int nFile = fKnown ? pos.nFile : nLastBlockFile;
    if (vinfoBlockFile.size() <= nFile) {
        vinfoBlockFile.resize(nFile + 1);
    }

    if (!fKnown) {
        while (vinfoBlockFile[nFile].nSize + nAddSize >= MAX_BLOCKFILE_SIZE) {
            nFile++;
            if (vinfoBlockFile.size() <= nFile) {
                vinfoBlockFile.resize(nFile + 1);
            }
        }
        pos.nFile = nFile;
        pos.nPos = vinfoBlockFile[nFile].nSize;
    }

    if (nFile != nLastBlockFile) {
        if (!fKnown) {
            LogPrintf("Leaving block file %i: %s\n", nFile, vinfoBlockFile[nFile].ToString());
        }
        FlushBlockFile(!fKnown);
        nLastBlockFile = nFile;
    }

    vinfoBlockFile[nFile].AddBlock(nHeight, nTime);
    if (fKnown)
        vinfoBlockFile[nFile].nSize = std::max(pos.nPos + nAddSize, vinfoBlockFile[nFile].nSize);
    else
        vinfoBlockFile[nFile].nSize += nAddSize;

    if (!fKnown) {
        unsigned int nOldChunks = (pos.nPos + BLOCKFILE_CHUNK_SIZE - 1) / BLOCKFILE_CHUNK_SIZE;
        unsigned int nNewChunks = (vinfoBlockFile[nFile].nSize + BLOCKFILE_CHUNK_SIZE - 1) / BLOCKFILE_CHUNK_SIZE;
        if (nNewChunks > nOldChunks) {
            if (fPruneMode)
                fCheckForPruning = true;
            if (CheckDiskSpace(nNewChunks * BLOCKFILE_CHUNK_SIZE - pos.nPos)) {
                FILE *file = OpenBlockFile(pos);
                if (file) {
                    LogPrintf("Pre-allocating up to position 0x%x in blk%05u.dat\n", nNewChunks * BLOCKFILE_CHUNK_SIZE, pos.nFile);
                    AllocateFileRange(file, pos.nPos, nNewChunks * BLOCKFILE_CHUNK_SIZE - pos.nPos);
                    fclose(file);
                }
            }
            else
                return state.Error("out of disk space");
        }
    }

    setDirtyFileInfo.insert(nFile);
    return true;
}

bool FindUndoPos(CValidationState &state, int nFile, CDiskBlockPos &pos, unsigned int nAddSize)
{
    pos.nFile = nFile;

    LOCK(cs_LastBlockFile);

    unsigned int nNewSize;
    pos.nPos = vinfoBlockFile[nFile].nUndoSize;
    nNewSize = vinfoBlockFile[nFile].nUndoSize += nAddSize;
    setDirtyFileInfo.insert(nFile);

    unsigned int nOldChunks = (pos.nPos + UNDOFILE_CHUNK_SIZE - 1) / UNDOFILE_CHUNK_SIZE;
    unsigned int nNewChunks = (nNewSize + UNDOFILE_CHUNK_SIZE - 1) / UNDOFILE_CHUNK_SIZE;
    if (nNewChunks > nOldChunks) {
        if (fPruneMode)
            fCheckForPruning = true;
        if (CheckDiskSpace(nNewChunks * UNDOFILE_CHUNK_SIZE - pos.nPos)) {
            FILE *file = OpenUndoFile(pos);
            if (file) {
                LogPrintf("Pre-allocating up to position 0x%x in rev%05u.dat\n", nNewChunks * UNDOFILE_CHUNK_SIZE, pos.nFile);
                AllocateFileRange(file, pos.nPos, nNewChunks * UNDOFILE_CHUNK_SIZE - pos.nPos);
                fclose(file);
            }
        }
        else
            return state.Error("out of disk space");
    }

    return true;
}

bool CheckBlockHeader(
    const CBlockHeader& block,
    CValidationState& state,
    const CChainParams& chainparams,
    bool fCheckPOW)
{
    auto consensusParams = chainparams.GetConsensus();

    // Check block version
    if (block.nVersion < MIN_BLOCK_VERSION)
        return state.DoS(100, error("CheckBlockHeader(): block version too low"),
                         REJECT_INVALID, "version-too-low");

    // Check Equihash solution is valid. The main check is in ContextualCheckBlockHeader,
    // because we currently need to know the block height. That function skips the genesis
    // block because it has no previous block, so we check it specifically here.
    if (fCheckPOW &&
        block.GetHash() == consensusParams.hashGenesisBlock &&
        !CheckEquihashSolution(&block, 0, consensusParams))
        return state.DoS(100, error("CheckBlockHeader(): Equihash solution invalid"),
                         REJECT_INVALID, "invalid-solution");

    // Check proof of work matches claimed amount
    if (fCheckPOW && !CheckProofOfWork(block.GetHash(), block.nBits, chainparams.GetConsensus()))
        return state.DoS(50, error("CheckBlockHeader(): proof of work failed"),
                         REJECT_INVALID, "high-hash");

    return true;
}

bool CheckBlock(const CBlock& block, CValidationState& state,
                const CChainParams& chainparams,
                libzcash::ProofVerifier& verifier,
                bool fCheckPOW, bool fCheckMerkleRoot)
{
    // These are checks that are independent of context.

    // Check that the header is valid (particularly PoW).  This is mostly
    // redundant with the call in AcceptBlockHeader.
    if (!CheckBlockHeader(block, state, chainparams, fCheckPOW))
        return false;

    // Check the merkle root.
    if (fCheckMerkleRoot) {
        bool mutated;
        uint256 hashMerkleRoot2 = block.BuildMerkleTree(&mutated);
        if (block.hashMerkleRoot != hashMerkleRoot2)
            return state.DoS(100, error("CheckBlock(): hashMerkleRoot mismatch"),
                             REJECT_INVALID, "bad-txnmrklroot", true);

        // Check for merkle tree malleability (CVE-2012-2459): repeating sequences
        // of transactions in a block without affecting the merkle root of a block,
        // while still invalidating it.
        if (mutated)
            return state.DoS(100, error("CheckBlock(): duplicate transaction"),
                             REJECT_INVALID, "bad-txns-duplicate", true);
    }

    // All potential-corruption validation must be done before we do any
    // transaction validation, as otherwise we may mark the header as invalid
    // because we receive the wrong transactions for it.

    // Size limits
    if (block.vtx.empty() || block.vtx.size() > MAX_BLOCK_SIZE || ::GetSerializeSize(block, SER_NETWORK, PROTOCOL_VERSION) > MAX_BLOCK_SIZE)
        return state.DoS(100, error("CheckBlock(): size limits failed"),
                         REJECT_INVALID, "bad-blk-length");

    // First transaction must be coinbase, the rest must not be
    if (block.vtx.empty() || !block.vtx[0].IsCoinBase())
        return state.DoS(100, error("CheckBlock(): first tx is not coinbase"),
                         REJECT_INVALID, "bad-cb-missing");
    for (unsigned int i = 1; i < block.vtx.size(); i++)
        if (block.vtx[i].IsCoinBase())
            return state.DoS(100, error("CheckBlock(): more than one coinbase"),
                             REJECT_INVALID, "bad-cb-multiple");

    // Check transactions
    BOOST_FOREACH(const CTransaction& tx, block.vtx)
        if (!CheckTransaction(tx, state, verifier))
            return error("CheckBlock(): CheckTransaction failed");

    unsigned int nSigOps = 0;
    BOOST_FOREACH(const CTransaction& tx, block.vtx)
    {
        nSigOps += GetLegacySigOpCount(tx);
    }
    if (nSigOps > MAX_BLOCK_SIGOPS)
        return state.DoS(100, error("CheckBlock(): out-of-bounds SigOpCount"),
                         REJECT_INVALID, "bad-blk-sigops", true);

    return true;
}

bool ContextualCheckBlockHeader(
    const CBlockHeader& block, CValidationState& state,
    const CChainParams& chainParams, CBlockIndex * const pindexPrev,
    bool fCheckPOW)
{
    const Consensus::Params& consensusParams = chainParams.GetConsensus();
    uint256 hash = block.GetHash();
    if (hash == consensusParams.hashGenesisBlock) {
        return true;
    }

    assert(pindexPrev);

    int nHeight = pindexPrev->nHeight+1;

    // Check Equihash solution is valid
    if (fCheckPOW && !CheckEquihashSolution(&block, nHeight, consensusParams))
        return state.DoS(100, error("CheckBlockHeader(): Equihash solution invalid"),
                         REJECT_INVALID, "invalid-solution");

    // Check proof of work
    if (block.nBits != GetNextWorkRequired(pindexPrev, &block, consensusParams)) {
        return state.DoS(100, error("%s: incorrect proof of work", __func__),
                         REJECT_INVALID, "bad-diffbits");
    }

    // Check timestamp against prev
    auto medianTimePast = pindexPrev->GetMedianTimePast();
    if (block.GetBlockTime() <= medianTimePast) {
        return state.Invalid(error("%s: block at height %d, timestamp %d is not later than median-time-past %d",
                                   __func__, nHeight, block.GetBlockTime(), medianTimePast),
                             REJECT_INVALID, "time-too-old");
    }

    // Check future timestamp soft fork rule introduced in v2.1.1-1.
    // This retrospectively activates at block height 2 for mainnet and regtest,
    // and 6 blocks after Blossom activation for testnet.
    // Explanations of these activation heights are in src/consensus/params.h
    // and chainparams.cpp.
    //
    if (consensusParams.FutureTimestampSoftForkActive(nHeight) &&
          block.GetBlockTime() > medianTimePast + MAX_FUTURE_BLOCK_TIME_MTP) {
        return state.Invalid(error("%s: block at height %d, timestamp %d is too far ahead of median-time-past, limit is %d",
                                   __func__, nHeight, block.GetBlockTime(), medianTimePast + MAX_FUTURE_BLOCK_TIME_MTP),
                             REJECT_INVALID, "time-too-far-ahead-of-mtp");
    }

    // Check timestamp
    auto nTimeLimit = GetTime() + MAX_FUTURE_BLOCK_TIME_LOCAL;
    if (block.GetBlockTime() > nTimeLimit) {
        return state.Invalid(error("%s: block at height %d, timestamp %d is too far ahead of local time, limit is %d",
                                   __func__, nHeight, block.GetBlockTime(), nTimeLimit),
                             REJECT_INVALID, "time-too-new");
    }

    if (fCheckpointsEnabled) {
        // Don't accept any forks from the main chain prior to last checkpoint
        CBlockIndex* pcheckpoint = Checkpoints::GetLastCheckpoint(chainParams.Checkpoints());
        if (pcheckpoint && nHeight < pcheckpoint->nHeight) {
            return state.DoS(100, error("%s: forked chain older than last checkpoint (height %d)", __func__, nHeight));
        }
    }

    // Reject block.nVersion < 4 blocks
    if (block.nVersion < 4) {
        return state.Invalid(error("%s : rejected nVersion<4 block", __func__),
                             REJECT_OBSOLETE, "bad-version");
    }

    return true;
}

bool ContextualCheckBlock(
    const CBlock& block, CValidationState& state,
    const CChainParams& chainparams, CBlockIndex * const pindexPrev)
{
    const int nHeight = pindexPrev == NULL ? 0 : pindexPrev->nHeight + 1;
    const Consensus::Params& consensusParams = chainparams.GetConsensus();

    // Check that all transactions are finalized
    BOOST_FOREACH(const CTransaction& tx, block.vtx) {

        // Check transaction contextually against consensus rules at block height
        if (!ContextualCheckTransaction(tx, state, chainparams, nHeight, true)) {
            return false; // Failure reason has been set in validation state object
        }

        int nLockTimeFlags = 0;
        int64_t nLockTimeCutoff = (nLockTimeFlags & LOCKTIME_MEDIAN_TIME_PAST)
                                ? pindexPrev->GetMedianTimePast()
                                : block.GetBlockTime();
        if (!IsFinalTx(tx, nHeight, nLockTimeCutoff)) {
            return state.DoS(10, error("%s: contains a non-final transaction", __func__),
                             REJECT_INVALID, "bad-txns-nonfinal");
        }
    }

    // Enforce BIP 34 rule that the coinbase starts with serialized block height.
    // In Zcash this has been enforced since launch, except that the genesis
    // block didn't include the height in the coinbase (see Zcash protocol spec
    // section '6.8 Bitcoin Improvement Proposals').
    if (nHeight > 0)
    {
        CScript expect = CScript() << nHeight;
        if (block.vtx[0].vin[0].scriptSig.size() < expect.size() ||
            !std::equal(expect.begin(), expect.end(), block.vtx[0].vin[0].scriptSig.begin())) {
            return state.DoS(100, error("%s: block height mismatch in coinbase", __func__),
                             REJECT_INVALID, "bad-cb-height");
        }
    }

    if (consensusParams.NetworkUpgradeActive(nHeight, Consensus::UPGRADE_CANOPY)) {
        // Funding streams are checked inside ContextualCheckTransaction.
    } else if ((nHeight > 0) && (nHeight <= consensusParams.GetLastFoundersRewardBlockHeight(nHeight))) {
        // Coinbase transaction must include an output sending 20% of
        // the block subsidy to a Founders' Reward script, until the last Founders'
        // Reward block is reached, with exception of the genesis block.
        // The last Founders' Reward block is defined as the block just before the
        // first subsidy halving block, which occurs at halving_interval + slow_start_shift.
        bool found = false;

        BOOST_FOREACH(const CTxOut& output, block.vtx[0].vout) {
            if (output.scriptPubKey == chainparams.GetFoundersRewardScriptAtHeight(nHeight)) {
                if (output.nValue == (GetBlockSubsidy(nHeight, consensusParams) / 5)) {
                    found = true;
                    break;
                }
            }
        }

        if (!found) {
            return state.DoS(100, error("%s: founders reward missing", __func__),
                             REJECT_INVALID, "cb-no-founders-reward");
        }
    }

    return true;
}

static bool AcceptBlockHeader(const CBlockHeader& block, CValidationState& state, const CChainParams& chainparams, CBlockIndex** ppindex=NULL)
{
    AssertLockHeld(cs_main);
    // Check for duplicate
    uint256 hash = block.GetHash();
    BlockMap::iterator miSelf = mapBlockIndex.find(hash);
    CBlockIndex *pindex = NULL;
    if (miSelf != mapBlockIndex.end()) {
        // Block header is already known.
        pindex = miSelf->second;
        if (ppindex)
            *ppindex = pindex;
        if (pindex->nStatus & BLOCK_FAILED_MASK)
            return state.Invalid(error("%s: block is marked invalid", __func__), 0, "duplicate");
        return true;
    }

    if (!CheckBlockHeader(block, state, chainparams))
        return false;

    // Get prev block index
    CBlockIndex* pindexPrev = NULL;
    if (hash != chainparams.GetConsensus().hashGenesisBlock) {
        BlockMap::iterator mi = mapBlockIndex.find(block.hashPrevBlock);
        if (mi == mapBlockIndex.end())
            return state.DoS(10, error("%s: prev block not found", __func__), 0, "bad-prevblk");
        pindexPrev = (*mi).second;
        if (pindexPrev->nStatus & BLOCK_FAILED_MASK)
            return state.DoS(100, error("%s: prev block invalid", __func__), REJECT_INVALID, "bad-prevblk");
    }

    if (!ContextualCheckBlockHeader(block, state, chainparams, pindexPrev))
        return false;

    if (pindex == NULL)
        pindex = AddToBlockIndex(block, chainparams.GetConsensus());

    if (ppindex)
        *ppindex = pindex;

    return true;
}

/**
 * Store block on disk.
 * JoinSplit proofs are never verified, because:
 * - AcceptBlock doesn't perform script checks either.
 * - The only caller of AcceptBlock verifies JoinSplit proofs elsewhere.
 * If dbp is non-NULL, the file is known to already reside on disk
 */
static bool AcceptBlock(const CBlock& block, CValidationState& state, const CChainParams& chainparams, CBlockIndex** ppindex, bool fRequested, CDiskBlockPos* dbp)
{
    AssertLockHeld(cs_main);

    CBlockIndex *&pindex = *ppindex;

    if (!AcceptBlockHeader(block, state, chainparams, &pindex))
        return false;

    // Try to process all requested blocks that we don't have, but only
    // process an unrequested block if it's new and has enough work to
    // advance our tip, and isn't too many blocks ahead.
    bool fAlreadyHave = pindex->nStatus & BLOCK_HAVE_DATA;
    bool fHasMoreWork = (chainActive.Tip() ? pindex->nChainWork > chainActive.Tip()->nChainWork : true);
    // Blocks that are too out-of-order needlessly limit the effectiveness of
    // pruning, because pruning will not delete block files that contain any
    // blocks which are too close in height to the tip.  Apply this test
    // regardless of whether pruning is enabled; it should generally be safe to
    // not process unrequested blocks.
    bool fTooFarAhead = (pindex->nHeight > int(chainActive.Height() + MIN_BLOCKS_TO_KEEP));

    // TODO: deal better with return value and error conditions for duplicate
    // and unrequested blocks.
    if (fAlreadyHave) return true;
    if (!fRequested) {  // If we didn't ask for it:
        if (pindex->nTx != 0) return true;  // This is a previously-processed block that was pruned
        if (!fHasMoreWork) return true;     // Don't process less-work chains
        if (fTooFarAhead) return true;      // Block height is too high
    }

    // See method docstring for why this is always disabled
    auto verifier = libzcash::ProofVerifier::Disabled();
    if ((!CheckBlock(block, state, chainparams, verifier)) || !ContextualCheckBlock(block, state, chainparams, pindex->pprev)) {
        if (state.IsInvalid() && !state.CorruptionPossible()) {
            pindex->nStatus |= BLOCK_FAILED_VALID;
            setDirtyBlockIndex.insert(pindex);
        }
        return false;
    }

    int nHeight = pindex->nHeight;

    // Write block to history file
    try {
        unsigned int nBlockSize = ::GetSerializeSize(block, SER_DISK, CLIENT_VERSION);
        CDiskBlockPos blockPos;
        if (dbp != NULL)
            blockPos = *dbp;
        if (!FindBlockPos(state, blockPos, nBlockSize+8, nHeight, block.GetBlockTime(), dbp != NULL))
            return error("AcceptBlock(): FindBlockPos failed");
        if (dbp == NULL)
            if (!WriteBlockToDisk(block, blockPos, chainparams.MessageStart()))
                AbortNode(state, "Failed to write block");
        if (!ReceivedBlockTransactions(block, state, chainparams, pindex, blockPos))
            return error("AcceptBlock(): ReceivedBlockTransactions failed");
    } catch (const std::runtime_error& e) {
        return AbortNode(state, std::string("System error: ") + e.what());
    }

    if (fCheckForPruning)
        FlushStateToDisk(state, FLUSH_STATE_NONE); // we just allocated more disk space for block files

    return true;
}

static bool IsSuperMajority(int minVersion, const CBlockIndex* pstart, unsigned nRequired, const Consensus::Params& consensusParams)
{
    unsigned int nFound = 0;
    for (int i = 0; i < consensusParams.nMajorityWindow && nFound < nRequired && pstart != NULL; i++)
    {
        if (pstart->nVersion >= minVersion)
            ++nFound;
        pstart = pstart->pprev;
    }
    return (nFound >= nRequired);
}


bool ProcessNewBlock(CValidationState& state, const CChainParams& chainparams, const CNode* pfrom, const CBlock* pblock, bool fForceProcessing, CDiskBlockPos* dbp)
{
    // Preliminary checks
    auto verifier = libzcash::ProofVerifier::Disabled();
    bool checked = CheckBlock(*pblock, state, chainparams, verifier);

    {
        LOCK(cs_main);
        bool fRequested = MarkBlockAsReceived(pblock->GetHash());
        fRequested |= fForceProcessing;
        if (!checked) {
            return error("%s: CheckBlock FAILED", __func__);
        }

        // Store to disk
        CBlockIndex *pindex = NULL;
        bool ret = AcceptBlock(*pblock, state, chainparams, &pindex, fRequested, dbp);
        if (pindex && pfrom) {
            mapBlockSource[pindex->GetBlockHash()] = pfrom->GetId();
        }
        CheckBlockIndex(chainparams.GetConsensus());
        if (!ret)
            return error("%s: AcceptBlock FAILED", __func__);
    }

    if (!ActivateBestChain(state, chainparams, pblock))
        return error("%s: ActivateBestChain failed", __func__);

    return true;
}

bool TestBlockValidity(CValidationState& state, const CChainParams& chainparams, const CBlock& block, CBlockIndex* pindexPrev, bool fCheckPOW, bool fCheckMerkleRoot)
{
    AssertLockHeld(cs_main);
    assert(pindexPrev == chainActive.Tip());

    CCoinsViewCache viewNew(pcoinsTip);
    CBlockIndex indexDummy(block);
    indexDummy.pprev = pindexPrev;
    indexDummy.nHeight = pindexPrev->nHeight + 1;
    // JoinSplit proofs are verified in ConnectBlock
    auto verifier = libzcash::ProofVerifier::Disabled();

    // NOTE: CheckBlockHeader is called by CheckBlock
    if (!ContextualCheckBlockHeader(block, state, chainparams, pindexPrev, fCheckPOW))
        return false;
    if (!CheckBlock(block, state, chainparams, verifier, fCheckPOW, fCheckMerkleRoot))
        return false;
    if (!ContextualCheckBlock(block, state, chainparams, pindexPrev))
        return false;
    if (!ConnectBlock(block, state, &indexDummy, viewNew, chainparams, true))
        return false;
    assert(state.IsValid());

    return true;
}

/**
 * BLOCK PRUNING CODE
 */

/* Calculate the amount of disk space the block & undo files currently use */
uint64_t CalculateCurrentUsage()
{
    uint64_t retval = 0;
    BOOST_FOREACH(const CBlockFileInfo &file, vinfoBlockFile) {
        retval += file.nSize + file.nUndoSize;
    }
    return retval;
}

/* Prune a block file (modify associated database entries)*/
void PruneOneBlockFile(const int fileNumber)
{
    for (BlockMap::iterator it = mapBlockIndex.begin(); it != mapBlockIndex.end(); ++it) {
        CBlockIndex* pindex = it->second;
        if (pindex->nFile == fileNumber) {
            pindex->nStatus &= ~BLOCK_HAVE_DATA;
            pindex->nStatus &= ~BLOCK_HAVE_UNDO;
            pindex->nFile = 0;
            pindex->nDataPos = 0;
            pindex->nUndoPos = 0;
            setDirtyBlockIndex.insert(pindex);

            // Prune from mapBlocksUnlinked -- any block we prune would have
            // to be downloaded again in order to consider its chain, at which
            // point it would be considered as a candidate for
            // mapBlocksUnlinked or setBlockIndexCandidates.
            std::pair<std::multimap<CBlockIndex*, CBlockIndex*>::iterator, std::multimap<CBlockIndex*, CBlockIndex*>::iterator> range = mapBlocksUnlinked.equal_range(pindex->pprev);
            while (range.first != range.second) {
                std::multimap<CBlockIndex *, CBlockIndex *>::iterator it = range.first;
                range.first++;
                if (it->second == pindex) {
                    mapBlocksUnlinked.erase(it);
                }
            }
        }
    }

    vinfoBlockFile[fileNumber].SetNull();
    setDirtyFileInfo.insert(fileNumber);
}


void UnlinkPrunedFiles(std::set<int>& setFilesToPrune)
{
    for (set<int>::iterator it = setFilesToPrune.begin(); it != setFilesToPrune.end(); ++it) {
        CDiskBlockPos pos(*it, 0);
        boost::filesystem::remove(GetBlockPosFilename(pos, "blk"));
        boost::filesystem::remove(GetBlockPosFilename(pos, "rev"));
        LogPrintf("Prune: %s deleted blk/rev (%05u)\n", __func__, *it);
    }
}

/* Calculate the block/rev files that should be deleted to remain under target*/
void FindFilesToPrune(std::set<int>& setFilesToPrune, uint64_t nPruneAfterHeight)
{
    LOCK2(cs_main, cs_LastBlockFile);
    if (chainActive.Tip() == NULL || nPruneTarget == 0) {
        return;
    }
    if (chainActive.Tip()->nHeight <= nPruneAfterHeight) {
        return;
    }

    unsigned int nLastBlockWeCanPrune = chainActive.Tip()->nHeight - MIN_BLOCKS_TO_KEEP;
    uint64_t nCurrentUsage = CalculateCurrentUsage();
    // We don't check to prune until after we've allocated new space for files
    // So we should leave a buffer under our target to account for another allocation
    // before the next pruning.
    uint64_t nBuffer = BLOCKFILE_CHUNK_SIZE + UNDOFILE_CHUNK_SIZE;
    uint64_t nBytesToPrune;
    int count=0;

    if (nCurrentUsage + nBuffer >= nPruneTarget) {
        for (int fileNumber = 0; fileNumber < nLastBlockFile; fileNumber++) {
            nBytesToPrune = vinfoBlockFile[fileNumber].nSize + vinfoBlockFile[fileNumber].nUndoSize;

            if (vinfoBlockFile[fileNumber].nSize == 0)
                continue;

            if (nCurrentUsage + nBuffer < nPruneTarget)  // are we below our target?
                break;

            // don't prune files that could have a block within MIN_BLOCKS_TO_KEEP of the main chain's tip but keep scanning
            if (vinfoBlockFile[fileNumber].nHeightLast > nLastBlockWeCanPrune)
                continue;

            PruneOneBlockFile(fileNumber);
            // Queue up the files for removal
            setFilesToPrune.insert(fileNumber);
            nCurrentUsage -= nBytesToPrune;
            count++;
        }
    }

    LogPrint("prune", "Prune: target=%dMiB actual=%dMiB diff=%dMiB max_prune_height=%d removed %d blk/rev pairs\n",
           nPruneTarget/1024/1024, nCurrentUsage/1024/1024,
           ((int64_t)nPruneTarget - (int64_t)nCurrentUsage)/1024/1024,
           nLastBlockWeCanPrune, count);
}

bool CheckDiskSpace(uint64_t nAdditionalBytes)
{
    uint64_t nFreeBytesAvailable = boost::filesystem::space(GetDataDir()).available;

    // Check for nMinDiskSpace bytes (currently 50MB)
    if (nFreeBytesAvailable < nMinDiskSpace + nAdditionalBytes)
        return AbortNode("Disk space is low!", _("Error: Disk space is low!"));

    return true;
}

FILE* OpenDiskFile(const CDiskBlockPos &pos, const char *prefix, bool fReadOnly)
{
    if (pos.IsNull())
        return NULL;
    boost::filesystem::path path = GetBlockPosFilename(pos, prefix);
    boost::filesystem::create_directories(path.parent_path());
    FILE* file = fopen(path.string().c_str(), "rb+");
    if (!file && !fReadOnly)
        file = fopen(path.string().c_str(), "wb+");
    if (!file) {
        LogPrintf("Unable to open file %s\n", path.string());
        return NULL;
    }
    if (pos.nPos) {
        if (fseek(file, pos.nPos, SEEK_SET)) {
            LogPrintf("Unable to seek to position %u of %s\n", pos.nPos, path.string());
            fclose(file);
            return NULL;
        }
    }
    return file;
}

FILE* OpenBlockFile(const CDiskBlockPos &pos, bool fReadOnly) {
    return OpenDiskFile(pos, "blk", fReadOnly);
}

FILE* OpenUndoFile(const CDiskBlockPos &pos, bool fReadOnly) {
    return OpenDiskFile(pos, "rev", fReadOnly);
}

boost::filesystem::path GetBlockPosFilename(const CDiskBlockPos &pos, const char *prefix)
{
    return GetDataDir() / "blocks" / strprintf("%s%05u.dat", prefix, pos.nFile);
}

CBlockIndex * InsertBlockIndex(uint256 hash)
{
    if (hash.IsNull())
        return NULL;

    // Return existing
    BlockMap::iterator mi = mapBlockIndex.find(hash);
    if (mi != mapBlockIndex.end())
        return (*mi).second;

    // Create new
    CBlockIndex* pindexNew = new CBlockIndex();
    if (!pindexNew)
        throw runtime_error("LoadBlockIndex(): new CBlockIndex failed");
    mi = mapBlockIndex.insert(make_pair(hash, pindexNew)).first;
    pindexNew->phashBlock = &((*mi).first);

    return pindexNew;
}

bool static LoadBlockIndexDB()
{
    const CChainParams& chainparams = Params();
    if (!pblocktree->LoadBlockIndexGuts(InsertBlockIndex, chainparams))
        return false;

    boost::this_thread::interruption_point();

    // Calculate nChainWork
    vector<pair<int, CBlockIndex*> > vSortedByHeight;
    vSortedByHeight.reserve(mapBlockIndex.size());
    BOOST_FOREACH(const PAIRTYPE(uint256, CBlockIndex*)& item, mapBlockIndex)
    {
        CBlockIndex* pindex = item.second;
        vSortedByHeight.push_back(make_pair(pindex->nHeight, pindex));
    }
    sort(vSortedByHeight.begin(), vSortedByHeight.end());
    BOOST_FOREACH(const PAIRTYPE(int, CBlockIndex*)& item, vSortedByHeight)
    {
        CBlockIndex* pindex = item.second;
        pindex->nChainWork = (pindex->pprev ? pindex->pprev->nChainWork : 0) + GetBlockProof(*pindex);
        // We can link the chain of blocks for which we've received transactions at some point.
        // Pruned nodes may have deleted the block.
        if (pindex->nTx > 0) {
            if (pindex->pprev) {
                if (pindex->pprev->nChainTx) {
                    pindex->nChainTx = pindex->pprev->nChainTx + pindex->nTx;
                    if (pindex->pprev->nChainSproutValue && pindex->nSproutValue) {
                        pindex->nChainSproutValue = *pindex->pprev->nChainSproutValue + *pindex->nSproutValue;
                    } else {
                        pindex->nChainSproutValue = boost::none;
                    }
                    if (pindex->pprev->nChainSaplingValue) {
                        pindex->nChainSaplingValue = *pindex->pprev->nChainSaplingValue + pindex->nSaplingValue;
                    } else {
                        pindex->nChainSaplingValue = boost::none;
                    }
                } else {
                    pindex->nChainTx = 0;
                    pindex->nChainSproutValue = boost::none;
                    pindex->nChainSaplingValue = boost::none;
                    mapBlocksUnlinked.insert(std::make_pair(pindex->pprev, pindex));
                }
            } else {
                pindex->nChainTx = pindex->nTx;
                pindex->nChainSproutValue = pindex->nSproutValue;
                pindex->nChainSaplingValue = pindex->nSaplingValue;
            }

            // Fall back to hardcoded Sprout value pool balance
            FallbackSproutValuePoolBalance(pindex, chainparams);

            // If developer option -developersetpoolsizezero has been enabled,
            // override and set the in-memory size of shielded pools to zero.  An unshielding transaction
            // can then be used to trigger and test the handling of turnstile violations.
            if (fExperimentalDeveloperSetPoolSizeZero) {
                pindex->nChainSproutValue = 0;
                pindex->nChainSaplingValue = 0;
            }
        }
        // Construct in-memory chain of branch IDs.
        // Relies on invariant: a block that does not activate a network upgrade
        // will always be valid under the same consensus rules as its parent.
        // Genesis block has a branch ID of zero by definition, but has no
        // validity status because it is side-loaded into a fresh chain.
        // Activation blocks will have branch IDs set (read from disk).
        if (pindex->pprev) {
            if (pindex->IsValid(BLOCK_VALID_CONSENSUS) && !pindex->nCachedBranchId) {
                pindex->nCachedBranchId = pindex->pprev->nCachedBranchId;
            }
        } else {
            pindex->nCachedBranchId = SPROUT_BRANCH_ID;
        }
        if (pindex->IsValid(BLOCK_VALID_TRANSACTIONS) && (pindex->nChainTx || pindex->pprev == NULL))
            setBlockIndexCandidates.insert(pindex);
        if (pindex->nStatus & BLOCK_FAILED_MASK && (!pindexBestInvalid || pindex->nChainWork > pindexBestInvalid->nChainWork))
            pindexBestInvalid = pindex;
        if (pindex->pprev)
            pindex->BuildSkip();
        if (pindex->IsValid(BLOCK_VALID_TREE) && (pindexBestHeader == NULL || CBlockIndexWorkComparator()(pindexBestHeader, pindex)))
            pindexBestHeader = pindex;
    }

    // Load block file info
    pblocktree->ReadLastBlockFile(nLastBlockFile);
    vinfoBlockFile.resize(nLastBlockFile + 1);
    LogPrintf("%s: last block file = %i\n", __func__, nLastBlockFile);
    for (int nFile = 0; nFile <= nLastBlockFile; nFile++) {
        pblocktree->ReadBlockFileInfo(nFile, vinfoBlockFile[nFile]);
    }
    LogPrintf("%s: last block file info: %s\n", __func__, vinfoBlockFile[nLastBlockFile].ToString());
    for (int nFile = nLastBlockFile + 1; true; nFile++) {
        CBlockFileInfo info;
        if (pblocktree->ReadBlockFileInfo(nFile, info)) {
            vinfoBlockFile.push_back(info);
        } else {
            break;
        }
    }

    // Check presence of blk files
    LogPrintf("Checking all blk files are present...\n");
    set<int> setBlkDataFiles;
    BOOST_FOREACH(const PAIRTYPE(uint256, CBlockIndex*)& item, mapBlockIndex)
    {
        CBlockIndex* pindex = item.second;
        if (pindex->nStatus & BLOCK_HAVE_DATA) {
            setBlkDataFiles.insert(pindex->nFile);
        }
    }
    for (std::set<int>::iterator it = setBlkDataFiles.begin(); it != setBlkDataFiles.end(); it++)
    {
        CDiskBlockPos pos(*it, 0);
        if (CAutoFile(OpenBlockFile(pos, true), SER_DISK, CLIENT_VERSION).IsNull()) {
            return false;
        }
    }

    // Check whether we have ever pruned block & undo files
    pblocktree->ReadFlag("prunedblockfiles", fHavePruned);
    if (fHavePruned)
        LogPrintf("LoadBlockIndexDB(): Block files have previously been pruned\n");

    // Check whether we need to continue reindexing
    bool fReindexing = false;
    pblocktree->ReadReindexing(fReindexing);
    if(fReindexing) fReindex = true;

    // Check whether we have a transaction index
    pblocktree->ReadFlag("txindex", fTxIndex);
    LogPrintf("%s: transaction index %s\n", __func__, fTxIndex ? "enabled" : "disabled");

    // insightexplorer and lightwalletd
    // Check whether block explorer features are enabled
    bool fInsightExplorer = false;
    bool fLightWalletd = false;
    pblocktree->ReadFlag("insightexplorer", fInsightExplorer);
    pblocktree->ReadFlag("lightwalletd", fLightWalletd);
    LogPrintf("%s: insight explorer %s\n", __func__, fInsightExplorer ? "enabled" : "disabled");
    LogPrintf("%s: light wallet daemon %s\n", __func__, fLightWalletd ? "enabled" : "disabled");
    if (fInsightExplorer) {
        fAddressIndex = true;
        fSpentIndex = true;
        fTimestampIndex = true;
    }
    else if (fLightWalletd) {
        fAddressIndex = true;
    }

    // Fill in-memory data
    BOOST_FOREACH(const PAIRTYPE(uint256, CBlockIndex*)& item, mapBlockIndex)
    {
        CBlockIndex* pindex = item.second;
        // - This relationship will always be true even if pprev has multiple
        //   children, because hashSproutAnchor is technically a property of pprev,
        //   not its children.
        // - This will miss chain tips; we handle the best tip below, and other
        //   tips will be handled by ConnectTip during a re-org.
        if (pindex->pprev) {
            pindex->pprev->hashFinalSproutRoot = pindex->hashSproutAnchor;
        }
    }

    // Load pointer to end of best chain
    BlockMap::iterator it = mapBlockIndex.find(pcoinsTip->GetBestBlock());
    if (it == mapBlockIndex.end())
        return true;
    chainActive.SetTip(it->second);
    // Set hashFinalSproutRoot for the end of best chain
    it->second->hashFinalSproutRoot = pcoinsTip->GetBestAnchor(SPROUT);

    PruneBlockIndexCandidates();

    LogPrintf("%s: hashBestChain=%s height=%d date=%s progress=%f\n", __func__,
        chainActive.Tip()->GetBlockHash().ToString(), chainActive.Height(),
        DateTimeStrFormat("%Y-%m-%d %H:%M:%S", chainActive.Tip()->GetBlockTime()),
        Checkpoints::GuessVerificationProgress(chainparams.Checkpoints(), chainActive.Tip()));

    EnforceNodeDeprecation(chainActive.Height(), true);

    return true;
}

CVerifyDB::CVerifyDB()
{
    uiInterface.ShowProgress(_("Verifying blocks..."), 0);
}

CVerifyDB::~CVerifyDB()
{
    uiInterface.ShowProgress("", 100);
}

bool CVerifyDB::VerifyDB(const CChainParams& chainparams, CCoinsView *coinsview, int nCheckLevel, int nCheckDepth)
{
    LOCK(cs_main);
    if (chainActive.Tip() == NULL || chainActive.Tip()->pprev == NULL)
        return true;

    // Verify blocks in the best chain
    if (nCheckDepth <= 0)
        nCheckDepth = 1000000000; // suffices until the year 19000
    if (nCheckDepth > chainActive.Height())
        nCheckDepth = chainActive.Height();
    nCheckLevel = std::max(0, std::min(4, nCheckLevel));
    LogPrintf("Verifying last %i blocks at level %i\n", nCheckDepth, nCheckLevel);
    CCoinsViewCache coins(coinsview);
    CBlockIndex* pindexState = chainActive.Tip();
    CBlockIndex* pindexFailure = NULL;
    int nGoodTransactions = 0;
    CValidationState state;
    // No need to verify JoinSplits twice
    auto verifier = libzcash::ProofVerifier::Disabled();
    for (CBlockIndex* pindex = chainActive.Tip(); pindex && pindex->pprev; pindex = pindex->pprev)
    {
        boost::this_thread::interruption_point();
        uiInterface.ShowProgress(_("Verifying blocks..."), std::max(1, std::min(99, (int)(((double)(chainActive.Height() - pindex->nHeight)) / (double)nCheckDepth * (nCheckLevel >= 4 ? 50 : 100)))));
        if (pindex->nHeight < chainActive.Height()-nCheckDepth)
            break;
        CBlock block;
        // check level 0: read from disk
        if (!ReadBlockFromDisk(block, pindex, chainparams.GetConsensus()))
            return error("VerifyDB(): *** ReadBlockFromDisk failed at %d, hash=%s", pindex->nHeight, pindex->GetBlockHash().ToString());
        // check level 1: verify block validity
        if (nCheckLevel >= 1 && !CheckBlock(block, state, chainparams, verifier))
            return error("VerifyDB(): *** found bad block at %d, hash=%s\n", pindex->nHeight, pindex->GetBlockHash().ToString());
        // check level 2: verify undo validity
        if (nCheckLevel >= 2 && pindex) {
            CBlockUndo undo;
            CDiskBlockPos pos = pindex->GetUndoPos();
            if (!pos.IsNull()) {
                if (!UndoReadFromDisk(undo, pos, pindex->pprev->GetBlockHash()))
                    return error("VerifyDB(): *** found bad undo data at %d, hash=%s\n", pindex->nHeight, pindex->GetBlockHash().ToString());
            }
        }
        // check level 3: check for inconsistencies during memory-only disconnect of tip blocks
        if (nCheckLevel >= 3 && pindex == pindexState && (coins.DynamicMemoryUsage() + pcoinsTip->DynamicMemoryUsage()) <= nCoinCacheUsage) {
            // insightexplorer: do not update indices (false)
            DisconnectResult res = DisconnectBlock(block, state, pindex, coins, chainparams, false);
            if (res == DISCONNECT_FAILED) {
                return error("VerifyDB(): *** irrecoverable inconsistency in block data at %d, hash=%s", pindex->nHeight, pindex->GetBlockHash().ToString());
            }
            pindexState = pindex->pprev;
            if (res == DISCONNECT_UNCLEAN) {
                nGoodTransactions = 0;
                pindexFailure = pindex;
            } else {
                nGoodTransactions += block.vtx.size();
            }
        }
        if (ShutdownRequested())
            return true;
    }
    if (pindexFailure)
        return error("VerifyDB(): *** coin database inconsistencies found (last %i blocks, %i good transactions before that)\n", chainActive.Height() - pindexFailure->nHeight + 1, nGoodTransactions);

    // check level 4: try reconnecting blocks
    if (nCheckLevel >= 4) {
        CBlockIndex *pindex = pindexState;
        while (pindex != chainActive.Tip()) {
            boost::this_thread::interruption_point();
            uiInterface.ShowProgress(_("Verifying blocks..."), std::max(1, std::min(99, 100 - (int)(((double)(chainActive.Height() - pindex->nHeight)) / (double)nCheckDepth * 50))));
            pindex = chainActive.Next(pindex);
            CBlock block;
            if (!ReadBlockFromDisk(block, pindex, chainparams.GetConsensus()))
                return error("VerifyDB(): *** ReadBlockFromDisk failed at %d, hash=%s", pindex->nHeight, pindex->GetBlockHash().ToString());
            if (!ConnectBlock(block, state, pindex, coins, chainparams))
                return error("VerifyDB(): *** found unconnectable block at %d, hash=%s", pindex->nHeight, pindex->GetBlockHash().ToString());
        }
    }

    LogPrintf("No coin database inconsistencies in last %i blocks (%i transactions)\n", chainActive.Height() - pindexState->nHeight, nGoodTransactions);

    return true;
}

bool RewindBlockIndex(const CChainParams& chainparams, bool& clearWitnessCaches)
{
    LOCK(cs_main);

    // RewindBlockIndex is called after LoadBlockIndex, so at this point every block
    // index will have nCachedBranchId set based on the values previously persisted
    // to disk. By definition, a set nCachedBranchId means that the block was
    // fully-validated under the corresponding consensus rules. Thus we can quickly
    // identify whether the current active chain matches our expected sequence of
    // consensus rule changes, with two checks:
    //
    // - BLOCK_ACTIVATES_UPGRADE is set only on blocks that activate upgrades.
    // - nCachedBranchId for each block matches what we expect.
    auto sufficientlyValidated = [&chainparams](const CBlockIndex* pindex) {
        auto consensus = chainparams.GetConsensus();
        bool fFlagSet = pindex->nStatus & BLOCK_ACTIVATES_UPGRADE;
        bool fFlagExpected = IsActivationHeightForAnyUpgrade(pindex->nHeight, consensus);
        return fFlagSet == fFlagExpected &&
            pindex->nCachedBranchId &&
            *pindex->nCachedBranchId == CurrentEpochBranchId(pindex->nHeight, consensus);
    };

    int lastValidHeight = 0;
    while (lastValidHeight < chainActive.Height()) {
        if (sufficientlyValidated(chainActive[lastValidHeight + 1])) {
            lastValidHeight++;
        } else {
            break;
        }
    }

    // lastValidHeight is now the height of the last valid block below the active chain height
    auto rewindLength = chainActive.Height() - lastValidHeight;
    clearWitnessCaches = false;

    if (rewindLength > 0) {
        LogPrintf("*** Last validated block at height %d, active height is %d; rewind length %d\n", lastValidHeight, chainActive.Height(), rewindLength);

        auto nHeight = lastValidHeight + 1;
        const uint256 *phashFirstInsufValidated = chainActive[nHeight]->phashBlock;
        auto networkID = chainparams.NetworkIDString();

        // This is true when we intend to do a long rewind.
        bool intendedRewind =
            (networkID == "test" && nHeight == 252500 && *phashFirstInsufValidated ==
             uint256S("0018bd16a9c6f15795a754c498d2b2083ab78f14dae44a66a8d0e90ba8464d9c")) ||
            (networkID == "test" && nHeight == 584000 && *phashFirstInsufValidated ==
             uint256S("002e1d6daf4ab7b296e7df839dc1bee9d615583bb4bc34b1926ce78307532852")) ||
            (networkID == "test" && nHeight == 903800 && *phashFirstInsufValidated ==
             uint256S("0044f3c696a242220ed608c70beba5aa804f1cfb8a20e32186727d1bec5dfa1e"));

        clearWitnessCaches = (rewindLength > MAX_REORG_LENGTH && intendedRewind);
        if (clearWitnessCaches) {
            auto msg = strprintf(_(
                "An intended block chain rewind has been detected: network %s, hash %s, height %d"
                ), networkID, phashFirstInsufValidated->GetHex(), nHeight);
            LogPrintf("*** %s\n", msg);
        }

        if (rewindLength > MAX_REORG_LENGTH && !intendedRewind) {
            auto pindexOldTip = chainActive.Tip();
            auto pindexRewind = chainActive[lastValidHeight];
            auto msg = strprintf(_(
                "A block chain rewind has been detected that would roll back %d blocks! "
                "This is larger than the maximum of %d blocks, and so the node is shutting down for your safety."
                ), rewindLength, MAX_REORG_LENGTH) + "\n\n" +
                _("Rewind details") + ":\n" +
                "- " + strprintf(_("Current tip:   %s, height %d"),
                    pindexOldTip->phashBlock->GetHex(), pindexOldTip->nHeight) + "\n" +
                "- " + strprintf(_("Rewinding to:  %s, height %d"),
                    pindexRewind->phashBlock->GetHex(), pindexRewind->nHeight) + "\n\n" +
                _("Please help, human!");
            LogPrintf("*** %s\n", msg);
            uiInterface.ThreadSafeMessageBox(msg, "", CClientUIInterface::MSG_ERROR);
            StartShutdown();
            return false;
        }
    }

    CValidationState state;
    CBlockIndex* pindex = chainActive.Tip();
    while (chainActive.Height() > lastValidHeight) {
        if (fPruneMode && !(chainActive.Tip()->nStatus & BLOCK_HAVE_DATA)) {
            // If pruning, don't try rewinding past the HAVE_DATA point;
            // since older blocks can't be served anyway, there's
            // no need to walk further, and trying to DisconnectTip()
            // will fail (and require a needless reindex/redownload
            // of the blockchain).
            break;
        }
        if (!DisconnectTip(state, chainparams, true)) {
            return error("RewindBlockIndex: unable to disconnect block at height %i", pindex->nHeight);
        }
        // Occasionally flush state to disk.
        if (!FlushStateToDisk(state, FLUSH_STATE_PERIODIC))
            return false;
    }

    // Collect blocks to be removed (blocks in mapBlockIndex must be at least BLOCK_VALID_TREE).
    // We do this after actual disconnecting, otherwise we'll end up writing the lack of data
    // to disk before writing the chainstate, resulting in a failure to continue if interrupted.
    std::vector<const CBlockIndex*> vBlocks;
    for (BlockMap::iterator it = mapBlockIndex.begin(); it != mapBlockIndex.end(); it++) {
        CBlockIndex* pindexIter = it->second;

        // Note: If we encounter an insufficiently validated block that
        // is on chainActive, it must be because we are a pruning node, and
        // this block or some successor doesn't HAVE_DATA, so we were unable to
        // rewind all the way.  Blocks remaining on chainActive at this point
        // must not have their validity reduced.
        if (!sufficientlyValidated(pindexIter) && !chainActive.Contains(pindexIter)) {
            // Add to the list of blocks to remove
            vBlocks.push_back(pindexIter);
            if (pindexIter == pindexBestInvalid) {
                // Reset invalid block marker if it was pointing to this block
                pindexBestInvalid = NULL;
            }
            // Update indices
            setBlockIndexCandidates.erase(pindexIter);
            auto ret = mapBlocksUnlinked.equal_range(pindexIter->pprev);
            while (ret.first != ret.second) {
                if (ret.first->second == pindexIter) {
                    mapBlocksUnlinked.erase(ret.first++);
                } else {
                    ++ret.first;
                }
            }
        } else if (pindexIter->IsValid(BLOCK_VALID_TRANSACTIONS) && pindexIter->nChainTx) {
            setBlockIndexCandidates.insert(pindexIter);
        }
    }

    // Set pindexBestHeader to the current chain tip
    // (since we are about to delete the block it is pointing to)
    pindexBestHeader = chainActive.Tip();

    // Erase block indices on-disk
    if (!pblocktree->EraseBatchSync(vBlocks)) {
        return AbortNode(state, "Failed to erase from block index database");
    }

    // Erase block indices in-memory
    for (auto pindex : vBlocks) {
        auto ret = mapBlockIndex.find(*pindex->phashBlock);
        if (ret != mapBlockIndex.end()) {
            mapBlockIndex.erase(ret);
            delete pindex;
        }
    }

    PruneBlockIndexCandidates();

    CheckBlockIndex(chainparams.GetConsensus());

    if (!FlushStateToDisk(state, FLUSH_STATE_ALWAYS)) {
        return false;
    }

    return true;
}

void UnloadBlockIndex()
{
    LOCK(cs_main);
    setBlockIndexCandidates.clear();
    chainActive.SetTip(NULL);
    pindexBestInvalid = NULL;
    pindexBestHeader = NULL;
    mempool.clear();
    mapOrphanTransactions.clear();
    mapOrphanTransactionsByPrev.clear();
    nSyncStarted = 0;
    mapBlocksUnlinked.clear();
    vinfoBlockFile.clear();
    nLastBlockFile = 0;
    nBlockSequenceId = 1;
    mapBlockSource.clear();
    mapBlocksInFlight.clear();
    nQueuedValidatedHeaders = 0;
    nPreferredDownload = 0;
    setDirtyBlockIndex.clear();
    setDirtyFileInfo.clear();
    mapNodeState.clear();
    recentRejects.reset(NULL);

    BOOST_FOREACH(BlockMap::value_type& entry, mapBlockIndex) {
        delete entry.second;
    }
    mapBlockIndex.clear();
    fHavePruned = false;
}

bool LoadBlockIndex()
{
    // Load block index from databases
    if (!fReindex && !LoadBlockIndexDB())
        return false;
    return true;
}

bool InitBlockIndex(const CChainParams& chainparams) 
{
    LOCK(cs_main);

    // Initialize global variables that cannot be constructed at startup.
    recentRejects.reset(new CRollingBloomFilter(120000, 0.000001));

    // Check whether we're already initialized
    if (chainActive.Genesis() != NULL)
        return true;

    // Use the provided setting for -txindex in the new database
    fTxIndex = GetBoolArg("-txindex", DEFAULT_TXINDEX);
    pblocktree->WriteFlag("txindex", fTxIndex);

    // Use the provided setting for -insightexplorer or -lightwalletd in the new database
    pblocktree->WriteFlag("insightexplorer", fExperimentalInsightExplorer);
    pblocktree->WriteFlag("lightwalletd", fExperimentalLightWalletd);
    if (fExperimentalInsightExplorer) {
        fAddressIndex = true;
        fSpentIndex = true;
        fTimestampIndex = true;
    }
    else if (fExperimentalLightWalletd) {
        fAddressIndex = true;
    }

    LogPrintf("Initializing databases...\n");

    // Only add the genesis block if not reindexing (in which case we reuse the one already on disk)
    if (!fReindex) {
        try {
            CBlock &block = const_cast<CBlock&>(chainparams.GenesisBlock());
            // Start new block file
            unsigned int nBlockSize = ::GetSerializeSize(block, SER_DISK, CLIENT_VERSION);
            CDiskBlockPos blockPos;
            CValidationState state;
            if (!FindBlockPos(state, blockPos, nBlockSize+8, 0, block.GetBlockTime()))
                return error("LoadBlockIndex(): FindBlockPos failed");
            if (!WriteBlockToDisk(block, blockPos, chainparams.MessageStart()))
                return error("LoadBlockIndex(): writing genesis block to disk failed");
            CBlockIndex *pindex = AddToBlockIndex(block, chainparams.GetConsensus());
            if (!ReceivedBlockTransactions(block, state, chainparams, pindex, blockPos))
                return error("LoadBlockIndex(): genesis block not accepted");
            if (!ActivateBestChain(state, chainparams, &block))
                return error("LoadBlockIndex(): genesis block cannot be activated");
            // Force a chainstate write so that when we VerifyDB in a moment, it doesn't check stale data
            return FlushStateToDisk(state, FLUSH_STATE_ALWAYS);
        } catch (const std::runtime_error& e) {
            return error("LoadBlockIndex(): failed to initialize block database: %s", e.what());
        }
    }

    return true;
}

bool LoadExternalBlockFile(const CChainParams& chainparams, FILE* fileIn, CDiskBlockPos *dbp)
{
    // Map of disk positions for blocks with unknown parent (only used for reindex)
    static std::multimap<uint256, CDiskBlockPos> mapBlocksUnknownParent;
    int64_t nStart = GetTimeMillis();

    int nLoaded = 0;
    try {
        // This takes over fileIn and calls fclose() on it in the CBufferedFile destructor
        CBufferedFile blkdat(fileIn, 2*MAX_BLOCK_SIZE, MAX_BLOCK_SIZE+8, SER_DISK, CLIENT_VERSION);
        uint64_t nRewind = blkdat.GetPos();
        size_t initialSize = nSizeReindexed;
        while (!blkdat.eof()) {
            boost::this_thread::interruption_point();

            if (fReindex)
               nSizeReindexed = initialSize + nRewind;

            blkdat.SetPos(nRewind);
            nRewind++; // start one byte further next time, in case of failure
            blkdat.SetLimit(); // remove former limit
            unsigned int nSize = 0;
            try {
                // locate a header
                unsigned char buf[MESSAGE_START_SIZE];
                blkdat.FindByte(chainparams.MessageStart()[0]);
                nRewind = blkdat.GetPos()+1;
                blkdat >> FLATDATA(buf);
                if (memcmp(buf, chainparams.MessageStart(), MESSAGE_START_SIZE))
                    continue;
                // read size
                blkdat >> nSize;
                if (nSize < 80 || nSize > MAX_BLOCK_SIZE)
                    continue;
            } catch (const std::exception&) {
                // no valid block header found; don't complain
                break;
            }
            try {
                // read block
                uint64_t nBlockPos = blkdat.GetPos();
                if (dbp)
                    dbp->nPos = nBlockPos;
                blkdat.SetLimit(nBlockPos + nSize);
                blkdat.SetPos(nBlockPos);
                CBlock block;
                blkdat >> block;
                nRewind = blkdat.GetPos();

                // detect out of order blocks, and store them for later
                uint256 hash = block.GetHash();
                if (hash != chainparams.GetConsensus().hashGenesisBlock && mapBlockIndex.find(block.hashPrevBlock) == mapBlockIndex.end()) {
                    LogPrint("reindex", "%s: Out of order block %s, parent %s not known\n", __func__, hash.ToString(),
                            block.hashPrevBlock.ToString());
                    if (dbp)
                        mapBlocksUnknownParent.insert(std::make_pair(block.hashPrevBlock, *dbp));
                    continue;
                }

                // process in case the block isn't known yet
                if (mapBlockIndex.count(hash) == 0 || (mapBlockIndex[hash]->nStatus & BLOCK_HAVE_DATA) == 0) {
                    CValidationState state;
                    if (ProcessNewBlock(state, chainparams, NULL, &block, true, dbp))
                        nLoaded++;
                    if (state.IsError())
                        break;
                } else if (hash != chainparams.GetConsensus().hashGenesisBlock && mapBlockIndex[hash]->nHeight % 1000 == 0) {
                    LogPrintf("Block Import: already had block %s at height %d\n", hash.ToString(), mapBlockIndex[hash]->nHeight);
                }

                // Recursively process earlier encountered successors of this block
                deque<uint256> queue;
                queue.push_back(hash);
                while (!queue.empty()) {
                    uint256 head = queue.front();
                    queue.pop_front();
                    std::pair<std::multimap<uint256, CDiskBlockPos>::iterator, std::multimap<uint256, CDiskBlockPos>::iterator> range = mapBlocksUnknownParent.equal_range(head);
                    while (range.first != range.second) {
                        std::multimap<uint256, CDiskBlockPos>::iterator it = range.first;
                        if (ReadBlockFromDisk(block, it->second, mapBlockIndex[head]->nHeight, chainparams.GetConsensus()))
                        {
                            LogPrintf("%s: Processing out of order child %s of %s\n", __func__, block.GetHash().ToString(),
                                    head.ToString());
                            CValidationState dummy;
                            if (ProcessNewBlock(dummy, chainparams, NULL, &block, true, &it->second))
                            {
                                nLoaded++;
                                queue.push_back(block.GetHash());
                            }
                        }
                        range.first++;
                        mapBlocksUnknownParent.erase(it);
                    }
                }
            } catch (const std::exception& e) {
                LogPrintf("%s: Deserialize or I/O error - %s\n", __func__, e.what());
            }
        }
    } catch (const std::runtime_error& e) {
        AbortNode(std::string("System error: ") + e.what());
    }
    if (nLoaded > 0)
        LogPrintf("Loaded %i blocks from external file in %dms\n", nLoaded, GetTimeMillis() - nStart);
    return nLoaded > 0;
}

void static CheckBlockIndex(const Consensus::Params& consensusParams)
{
    if (!fCheckBlockIndex) {
        return;
    }

    LOCK(cs_main);

    // During a reindex, we read the genesis block and call CheckBlockIndex before ActivateBestChain,
    // so we have the genesis block in mapBlockIndex but no active chain.  (A few of the tests when
    // iterating the block tree require that chainActive has been initialized.)
    if (chainActive.Height() < 0) {
        assert(mapBlockIndex.size() <= 1);
        return;
    }

    // Build forward-pointing map of the entire block tree.
    std::multimap<CBlockIndex*,CBlockIndex*> forward;
    for (BlockMap::iterator it = mapBlockIndex.begin(); it != mapBlockIndex.end(); it++) {
        forward.insert(std::make_pair(it->second->pprev, it->second));
    }

    assert(forward.size() == mapBlockIndex.size());

    std::pair<std::multimap<CBlockIndex*,CBlockIndex*>::iterator,std::multimap<CBlockIndex*,CBlockIndex*>::iterator> rangeGenesis = forward.equal_range(NULL);
    CBlockIndex *pindex = rangeGenesis.first->second;
    rangeGenesis.first++;
    assert(rangeGenesis.first == rangeGenesis.second); // There is only one index entry with parent NULL.

    // Iterate over the entire block tree, using depth-first search.
    // Along the way, remember whether there are blocks on the path from genesis
    // block being explored which are the first to have certain properties.
    size_t nNodes = 0;
    int nHeight = 0;
    CBlockIndex* pindexFirstInvalid = NULL; // Oldest ancestor of pindex which is invalid.
    CBlockIndex* pindexFirstMissing = NULL; // Oldest ancestor of pindex which does not have BLOCK_HAVE_DATA.
    CBlockIndex* pindexFirstNeverProcessed = NULL; // Oldest ancestor of pindex for which nTx == 0.
    CBlockIndex* pindexFirstNotTreeValid = NULL; // Oldest ancestor of pindex which does not have BLOCK_VALID_TREE (regardless of being valid or not).
    CBlockIndex* pindexFirstNotTransactionsValid = NULL; // Oldest ancestor of pindex which does not have BLOCK_VALID_TRANSACTIONS (regardless of being valid or not).
    CBlockIndex* pindexFirstNotChainValid = NULL; // Oldest ancestor of pindex which does not have BLOCK_VALID_CHAIN (regardless of being valid or not).
    CBlockIndex* pindexFirstNotScriptsValid = NULL; // Oldest ancestor of pindex which does not have BLOCK_VALID_SCRIPTS (regardless of being valid or not).
    while (pindex != NULL) {
        nNodes++;
        if (pindexFirstInvalid == NULL && pindex->nStatus & BLOCK_FAILED_VALID) pindexFirstInvalid = pindex;
        if (pindexFirstMissing == NULL && !(pindex->nStatus & BLOCK_HAVE_DATA)) pindexFirstMissing = pindex;
        if (pindexFirstNeverProcessed == NULL && pindex->nTx == 0) pindexFirstNeverProcessed = pindex;
        if (pindex->pprev != NULL && pindexFirstNotTreeValid == NULL && (pindex->nStatus & BLOCK_VALID_MASK) < BLOCK_VALID_TREE) pindexFirstNotTreeValid = pindex;
        if (pindex->pprev != NULL && pindexFirstNotTransactionsValid == NULL && (pindex->nStatus & BLOCK_VALID_MASK) < BLOCK_VALID_TRANSACTIONS) pindexFirstNotTransactionsValid = pindex;
        if (pindex->pprev != NULL && pindexFirstNotChainValid == NULL && (pindex->nStatus & BLOCK_VALID_MASK) < BLOCK_VALID_CHAIN) pindexFirstNotChainValid = pindex;
        if (pindex->pprev != NULL && pindexFirstNotScriptsValid == NULL && (pindex->nStatus & BLOCK_VALID_MASK) < BLOCK_VALID_SCRIPTS) pindexFirstNotScriptsValid = pindex;

        // Begin: actual consistency checks.
        if (pindex->pprev == NULL) {
            // Genesis block checks.
            assert(pindex->GetBlockHash() == consensusParams.hashGenesisBlock); // Genesis block's hash must match.
            assert(pindex == chainActive.Genesis()); // The current active chain's genesis block must be this block.
        }
        if (pindex->nChainTx == 0) assert(pindex->nSequenceId == 0);  // nSequenceId can't be set for blocks that aren't linked
        // VALID_TRANSACTIONS is equivalent to nTx > 0 for all nodes (whether or not pruning has occurred).
        // HAVE_DATA is only equivalent to nTx > 0 (or VALID_TRANSACTIONS) if no pruning has occurred.
        if (!fHavePruned) {
            // If we've never pruned, then HAVE_DATA should be equivalent to nTx > 0
            assert(!(pindex->nStatus & BLOCK_HAVE_DATA) == (pindex->nTx == 0));
            assert(pindexFirstMissing == pindexFirstNeverProcessed);
        } else {
            // If we have pruned, then we can only say that HAVE_DATA implies nTx > 0
            if (pindex->nStatus & BLOCK_HAVE_DATA) assert(pindex->nTx > 0);
        }
        if (pindex->nStatus & BLOCK_HAVE_UNDO) assert(pindex->nStatus & BLOCK_HAVE_DATA);
        assert(((pindex->nStatus & BLOCK_VALID_MASK) >= BLOCK_VALID_TRANSACTIONS) == (pindex->nTx > 0)); // This is pruning-independent.
        // All parents having had data (at some point) is equivalent to all parents being VALID_TRANSACTIONS, which is equivalent to nChainTx being set.
        assert((pindexFirstNeverProcessed != NULL) == (pindex->nChainTx == 0)); // nChainTx != 0 is used to signal that all parent blocks have been processed (but may have been pruned).
        assert((pindexFirstNotTransactionsValid != NULL) == (pindex->nChainTx == 0));
        assert(pindex->nHeight == nHeight); // nHeight must be consistent.
        assert(pindex->pprev == NULL || pindex->nChainWork >= pindex->pprev->nChainWork); // For every block except the genesis block, the chainwork must be larger than the parent's.
        assert(nHeight < 2 || (pindex->pskip && (pindex->pskip->nHeight < nHeight))); // The pskip pointer must point back for all but the first 2 blocks.
        assert(pindexFirstNotTreeValid == NULL); // All mapBlockIndex entries must at least be TREE valid
        if ((pindex->nStatus & BLOCK_VALID_MASK) >= BLOCK_VALID_TREE) assert(pindexFirstNotTreeValid == NULL); // TREE valid implies all parents are TREE valid
        if ((pindex->nStatus & BLOCK_VALID_MASK) >= BLOCK_VALID_CHAIN) assert(pindexFirstNotChainValid == NULL); // CHAIN valid implies all parents are CHAIN valid
        if ((pindex->nStatus & BLOCK_VALID_MASK) >= BLOCK_VALID_SCRIPTS) assert(pindexFirstNotScriptsValid == NULL); // SCRIPTS valid implies all parents are SCRIPTS valid
        if (pindexFirstInvalid == NULL) {
            // Checks for not-invalid blocks.
            assert((pindex->nStatus & BLOCK_FAILED_MASK) == 0); // The failed mask cannot be set for blocks without invalid parents.
        }
        if (!CBlockIndexWorkComparator()(pindex, chainActive.Tip()) && pindexFirstNeverProcessed == NULL) {
            if (pindexFirstInvalid == NULL) {
                // If this block sorts at least as good as the current tip and
                // is valid and we have all data for its parents, it must be in
                // setBlockIndexCandidates.  chainActive.Tip() must also be there
                // even if some data has been pruned.
                if (pindexFirstMissing == NULL || pindex == chainActive.Tip()) {
                    assert(setBlockIndexCandidates.count(pindex));
                }
                // If some parent is missing, then it could be that this block was in
                // setBlockIndexCandidates but had to be removed because of the missing data.
                // In this case it must be in mapBlocksUnlinked -- see test below.
            }
        } else { // If this block sorts worse than the current tip or some ancestor's block has never been seen, it cannot be in setBlockIndexCandidates.
            assert(setBlockIndexCandidates.count(pindex) == 0);
        }
        // Check whether this block is in mapBlocksUnlinked.
        std::pair<std::multimap<CBlockIndex*,CBlockIndex*>::iterator,std::multimap<CBlockIndex*,CBlockIndex*>::iterator> rangeUnlinked = mapBlocksUnlinked.equal_range(pindex->pprev);
        bool foundInUnlinked = false;
        while (rangeUnlinked.first != rangeUnlinked.second) {
            assert(rangeUnlinked.first->first == pindex->pprev);
            if (rangeUnlinked.first->second == pindex) {
                foundInUnlinked = true;
                break;
            }
            rangeUnlinked.first++;
        }
        if (pindex->pprev && (pindex->nStatus & BLOCK_HAVE_DATA) && pindexFirstNeverProcessed != NULL && pindexFirstInvalid == NULL) {
            // If this block has block data available, some parent was never received, and has no invalid parents, it must be in mapBlocksUnlinked.
            assert(foundInUnlinked);
        }
        if (!(pindex->nStatus & BLOCK_HAVE_DATA)) assert(!foundInUnlinked); // Can't be in mapBlocksUnlinked if we don't HAVE_DATA
        if (pindexFirstMissing == NULL) assert(!foundInUnlinked); // We aren't missing data for any parent -- cannot be in mapBlocksUnlinked.
        if (pindex->pprev && (pindex->nStatus & BLOCK_HAVE_DATA) && pindexFirstNeverProcessed == NULL && pindexFirstMissing != NULL) {
            // We HAVE_DATA for this block, have received data for all parents at some point, but we're currently missing data for some parent.
            assert(fHavePruned); // We must have pruned.
            // This block may have entered mapBlocksUnlinked if:
            //  - it has a descendant that at some point had more work than the
            //    tip, and
            //  - we tried switching to that descendant but were missing
            //    data for some intermediate block between chainActive and the
            //    tip.
            // So if this block is itself better than chainActive.Tip() and it wasn't in
            // setBlockIndexCandidates, then it must be in mapBlocksUnlinked.
            if (!CBlockIndexWorkComparator()(pindex, chainActive.Tip()) && setBlockIndexCandidates.count(pindex) == 0) {
                if (pindexFirstInvalid == NULL) {
                    assert(foundInUnlinked);
                }
            }
        }
        // assert(pindex->GetBlockHash() == pindex->GetBlockHeader().GetHash()); // Perhaps too slow
        // End: actual consistency checks.

        // Try descending into the first subnode.
        std::pair<std::multimap<CBlockIndex*,CBlockIndex*>::iterator,std::multimap<CBlockIndex*,CBlockIndex*>::iterator> range = forward.equal_range(pindex);
        if (range.first != range.second) {
            // A subnode was found.
            pindex = range.first->second;
            nHeight++;
            continue;
        }
        // This is a leaf node.
        // Move upwards until we reach a node of which we have not yet visited the last child.
        while (pindex) {
            // We are going to either move to a parent or a sibling of pindex.
            // If pindex was the first with a certain property, unset the corresponding variable.
            if (pindex == pindexFirstInvalid) pindexFirstInvalid = NULL;
            if (pindex == pindexFirstMissing) pindexFirstMissing = NULL;
            if (pindex == pindexFirstNeverProcessed) pindexFirstNeverProcessed = NULL;
            if (pindex == pindexFirstNotTreeValid) pindexFirstNotTreeValid = NULL;
            if (pindex == pindexFirstNotTransactionsValid) pindexFirstNotTransactionsValid = NULL;
            if (pindex == pindexFirstNotChainValid) pindexFirstNotChainValid = NULL;
            if (pindex == pindexFirstNotScriptsValid) pindexFirstNotScriptsValid = NULL;
            // Find our parent.
            CBlockIndex* pindexPar = pindex->pprev;
            // Find which child we just visited.
            std::pair<std::multimap<CBlockIndex*,CBlockIndex*>::iterator,std::multimap<CBlockIndex*,CBlockIndex*>::iterator> rangePar = forward.equal_range(pindexPar);
            while (rangePar.first->second != pindex) {
                assert(rangePar.first != rangePar.second); // Our parent must have at least the node we're coming from as child.
                rangePar.first++;
            }
            // Proceed to the next one.
            rangePar.first++;
            if (rangePar.first != rangePar.second) {
                // Move to the sibling.
                pindex = rangePar.first->second;
                break;
            } else {
                // Move up further.
                pindex = pindexPar;
                nHeight--;
                continue;
            }
        }
    }

    // Check that we actually traversed the entire map.
    assert(nNodes == forward.size());
}



//////////////////////////////////////////////////////////////////////////////
//
// Messages
//


bool static AlreadyHave(const CInv& inv) EXCLUSIVE_LOCKS_REQUIRED(cs_main)
{
    switch (inv.type)
    {
    case MSG_TX:
        {
            assert(recentRejects);
            if (chainActive.Tip()->GetBlockHash() != hashRecentRejectsChainTip)
            {
                // If the chain tip has changed previously rejected transactions
                // might be now valid, e.g. due to a nLockTime'd tx becoming valid,
                // or a double-spend. Reset the rejects filter and give those
                // txs a second chance.
                hashRecentRejectsChainTip = chainActive.Tip()->GetBlockHash();
                recentRejects->reset();
            }

            return recentRejects->contains(inv.hash) ||
                   mempool.exists(inv.hash) ||
                   mapOrphanTransactions.count(inv.hash) ||
                   pcoinsTip->HaveCoins(inv.hash);
        }
    case MSG_BLOCK:
        return mapBlockIndex.count(inv.hash);
    }
    // Don't know what it is, just say we already got one
    return true;
}

void static ProcessGetData(CNode* pfrom, const Consensus::Params& consensusParams)
{
    int currentHeight = GetHeight();

    std::deque<CInv>::iterator it = pfrom->vRecvGetData.begin();

    vector<CInv> vNotFound;

    LOCK(cs_main);

    while (it != pfrom->vRecvGetData.end()) {
        // Don't bother if send buffer is too full to respond anyway
        if (pfrom->nSendSize >= SendBufferSize())
            break;

        const CInv &inv = *it;
        {
            boost::this_thread::interruption_point();
            it++;

            if (inv.type == MSG_BLOCK || inv.type == MSG_FILTERED_BLOCK)
            {
                bool send = false;
                BlockMap::iterator mi = mapBlockIndex.find(inv.hash);
                if (mi != mapBlockIndex.end())
                {
                    if (chainActive.Contains(mi->second)) {
                        send = true;
                    } else {
                        static const int nOneMonth = 30 * 24 * 60 * 60;
                        // To prevent fingerprinting attacks, only send blocks outside of the active
                        // chain if they are valid, and no more than a month older (both in time, and in
                        // best equivalent proof of work) than the best header chain we know about.
                        send = mi->second->IsValid(BLOCK_VALID_SCRIPTS) && (pindexBestHeader != NULL) &&
                            (pindexBestHeader->GetBlockTime() - mi->second->GetBlockTime() < nOneMonth) &&
                            (GetBlockProofEquivalentTime(*pindexBestHeader, *mi->second, *pindexBestHeader, consensusParams) < nOneMonth);
                        if (!send) {
                            LogPrintf("%s: ignoring request from peer=%i for old block that isn't in the main chain\n", __func__, pfrom->GetId());
                        }
                    }
                }
                // Pruned nodes may have deleted the block, so check whether
                // it's available before trying to send.
                if (send && (mi->second->nStatus & BLOCK_HAVE_DATA))
                {
                    // Send block from disk
                    CBlock block;
                    if (!ReadBlockFromDisk(block, (*mi).second, consensusParams))
                        assert(!"cannot load block from disk");
                    if (inv.type == MSG_BLOCK)
                        pfrom->PushMessage("block", block);
                    else // MSG_FILTERED_BLOCK)
                    {
                        LOCK(pfrom->cs_filter);
                        if (pfrom->pfilter)
                        {
                            CMerkleBlock merkleBlock(block, *pfrom->pfilter);
                            pfrom->PushMessage("merkleblock", merkleBlock);
                            // CMerkleBlock just contains hashes, so also push any transactions in the block the client did not see
                            // This avoids hurting performance by pointlessly requiring a round-trip
                            // Note that there is currently no way for a node to request any single transactions we didn't send here -
                            // they must either disconnect and retry or request the full block.
                            // Thus, the protocol spec specified allows for us to provide duplicate txn here,
                            // however we MUST always provide at least what the remote peer needs
                            typedef std::pair<unsigned int, uint256> PairType;
                            BOOST_FOREACH(PairType& pair, merkleBlock.vMatchedTxn)
                                if (!pfrom->setInventoryKnown.count(CInv(MSG_TX, pair.second)))
                                    pfrom->PushMessage("tx", block.vtx[pair.first]);
                        }
                        // else
                            // no response
                    }

                    // Trigger the peer node to send a getblocks request for the next batch of inventory
                    if (inv.hash == pfrom->hashContinue)
                    {
                        // Bypass PushInventory, this must send even if redundant,
                        // and we want it right after the last block so they don't
                        // wait for other stuff first.
                        vector<CInv> vInv;
                        vInv.push_back(CInv(MSG_BLOCK, chainActive.Tip()->GetBlockHash()));
                        pfrom->PushMessage("inv", vInv);
                        pfrom->hashContinue.SetNull();
                    }
                }
            }
            else if (inv.IsKnownType())
            {
                // Check the mempool to see if a transaction is expiring soon.  If so, do not send to peer.
                // Note that a transaction enters the mempool first, before the serialized form is cached
                // in mapRelay after a successful relay.
                bool isExpiringSoon = false;
                bool pushed = false;
                CTransaction tx;
                bool isInMempool = mempool.lookup(inv.hash, tx);
                if (isInMempool) {
                    isExpiringSoon = IsExpiringSoonTx(tx, currentHeight + 1);
                }

                if (!isExpiringSoon) {
                    // Send stream from relay memory
                    {
                        LOCK(cs_mapRelay);
                        map<CInv, CDataStream>::iterator mi = mapRelay.find(inv);
                        if (mi != mapRelay.end()) {
                            pfrom->PushMessage(inv.GetCommand(), (*mi).second);
                            pushed = true;
                        }
                    }
                    if (!pushed && inv.type == MSG_TX) {
                        if (isInMempool) {
                            CDataStream ss(SER_NETWORK, PROTOCOL_VERSION);
                            ss.reserve(1000);
                            ss << tx;
                            pfrom->PushMessage("tx", ss);
                            pushed = true;
                        }
                    }
                }

                if (!pushed) {
                    vNotFound.push_back(inv);
                }
            }

            // Track requests for our stuff.
            GetMainSignals().Inventory(inv.hash);

            if (inv.type == MSG_BLOCK || inv.type == MSG_FILTERED_BLOCK)
                break;
        }
    }

    pfrom->vRecvGetData.erase(pfrom->vRecvGetData.begin(), it);

    if (!vNotFound.empty()) {
        // Let the peer know that we didn't find what it asked for, so it doesn't
        // have to wait around forever. Currently only SPV clients actually care
        // about this message: it's needed when they are recursively walking the
        // dependencies of relevant unconfirmed transactions. SPV clients want to
        // do that because they want to know about (and store and rebroadcast and
        // risk analyze) the dependencies of transactions relevant to them, without
        // having to download the entire memory pool.
        pfrom->PushMessage("notfound", vNotFound);
    }
}

bool static ProcessMessage(CNode* pfrom, string strCommand, CDataStream& vRecv, int64_t nTimeReceived)
{
    const CChainParams& chainparams = Params();
    LogPrint("net", "received: %s (%u bytes) peer=%d\n", SanitizeString(strCommand), vRecv.size(), pfrom->id);
    if (mapArgs.count("-dropmessagestest") && GetRand(atoi(mapArgs["-dropmessagestest"])) == 0)
    {
        LogPrintf("dropmessagestest DROPPING RECV MESSAGE\n");
        return true;
    }


    if (strCommand == "version")
    {
        // Each connection can only send one version message
        if (pfrom->nVersion != 0)
        {
            pfrom->PushMessage("reject", strCommand, REJECT_DUPLICATE, string("Duplicate version message"));
            Misbehaving(pfrom->GetId(), 1);
            return false;
        }

        int64_t nTime;
        CAddress addrMe;
        CAddress addrFrom;
        uint64_t nNonce = 1;
        vRecv >> pfrom->nVersion >> pfrom->nServices >> nTime >> addrMe;
        if (pfrom->nVersion < MIN_PEER_PROTO_VERSION)
        {
            // disconnect from peers older than this proto version
            LogPrintf("peer=%d using obsolete version %i; disconnecting\n", pfrom->id, pfrom->nVersion);
            pfrom->PushMessage("reject", strCommand, REJECT_OBSOLETE,
                               strprintf("Version must be %d or greater", MIN_PEER_PROTO_VERSION));
            pfrom->fDisconnect = true;
            return false;
        }

        // Reject incoming connections from nodes that don't know about the current epoch
        const Consensus::Params& consensusParams = chainparams.GetConsensus();
        auto currentEpoch = CurrentEpoch(GetHeight(), consensusParams);
        if (pfrom->nVersion < consensusParams.vUpgrades[currentEpoch].nProtocolVersion &&
            !(
                chainparams.NetworkIDString() == "regtest" &&
                !GetBoolArg("-nurejectoldversions", DEFAULT_NU_REJECT_OLD_VERSIONS)
            )
        ) {
            LogPrintf("peer=%d using obsolete version %i; disconnecting\n", pfrom->id, pfrom->nVersion);
            pfrom->PushMessage("reject", strCommand, REJECT_OBSOLETE,
                            strprintf("Version must be %d or greater",
                            consensusParams.vUpgrades[currentEpoch].nProtocolVersion));
            pfrom->fDisconnect = true;
            return false;
        }

        if (pfrom->nVersion == 10300)
            pfrom->nVersion = 300;
        if (!vRecv.empty())
            vRecv >> addrFrom >> nNonce;
        if (!vRecv.empty()) {
            vRecv >> LIMITED_STRING(pfrom->strSubVer, MAX_SUBVERSION_LENGTH);
            pfrom->cleanSubVer = SanitizeString(pfrom->strSubVer, SAFE_CHARS_SUBVERSION);
        }
        if (!vRecv.empty())
            vRecv >> pfrom->nStartingHeight;
        if (!vRecv.empty())
            vRecv >> pfrom->fRelayTxes; // set to true after we get the first filter* message
        else
            pfrom->fRelayTxes = true;

        // Disconnect if we connected to ourself
        if (nNonce == nLocalHostNonce && nNonce > 1)
        {
            LogPrintf("connected to self at %s, disconnecting\n", pfrom->addr.ToString());
            pfrom->fDisconnect = true;
            return true;
        }

        pfrom->addrLocal = addrMe;
        if (pfrom->fInbound && addrMe.IsRoutable())
        {
            SeenLocal(addrMe);
        }

        // Be shy and don't send version until we hear
        if (pfrom->fInbound)
            pfrom->PushVersion();

        pfrom->fClient = !(pfrom->nServices & NODE_NETWORK);

        // Potentially mark this peer as a preferred download peer.
        UpdatePreferredDownload(pfrom, State(pfrom->GetId()));

        // Change version
        pfrom->PushMessage("verack");
        pfrom->ssSend.SetVersion(min(pfrom->nVersion, PROTOCOL_VERSION));

        if (!pfrom->fInbound)
        {
            // Advertise our address
            if (fListen && !IsInitialBlockDownload(chainparams))
            {
                CAddress addr = GetLocalAddress(&pfrom->addr);
                FastRandomContext insecure_rand;
                if (addr.IsRoutable())
                {
                    LogPrintf("ProcessMessages: advertizing address %s\n", addr.ToString());
                    pfrom->PushAddress(addr, insecure_rand);
                } else if (IsPeerAddrLocalGood(pfrom)) {
                    addr.SetIP(pfrom->addrLocal);
                    LogPrintf("ProcessMessages: advertizing address %s\n", addr.ToString());
                    pfrom->PushAddress(addr, insecure_rand);
                }
            }

            // Get recent addresses
            if (pfrom->fOneShot || pfrom->nVersion >= CADDR_TIME_VERSION || addrman.size() < 1000)
            {
                pfrom->PushMessage("getaddr");
                pfrom->fGetAddr = true;
            }
            addrman.Good(pfrom->addr);
        } else {
            if (((CNetAddr)pfrom->addr) == (CNetAddr)addrFrom)
            {
                addrman.Add(addrFrom, addrFrom);
                addrman.Good(addrFrom);
            }
        }

        // Relay alerts
        {
            LOCK(cs_mapAlerts);
            BOOST_FOREACH(PAIRTYPE(const uint256, CAlert)& item, mapAlerts)
                item.second.RelayTo(pfrom);
        }

        pfrom->fSuccessfullyConnected = true;

        string remoteAddr;
        if (fLogIPs)
            remoteAddr = ", peeraddr=" + pfrom->addr.ToString();

        LogPrintf("receive version message: %s: version %d, blocks=%d, us=%s, peer=%d%s\n",
                  pfrom->cleanSubVer, pfrom->nVersion,
                  pfrom->nStartingHeight, addrMe.ToString(), pfrom->id,
                  remoteAddr);

        pfrom->nTimeOffset = timeWarning.AddTimeData(pfrom->addr, nTime, GetTime());
    }


    else if (pfrom->nVersion == 0)
    {
        // Must have a version message before anything else
        Misbehaving(pfrom->GetId(), 1);
        return false;
    }


    else if (strCommand == "verack")
    {
        pfrom->SetRecvVersion(min(pfrom->nVersion, PROTOCOL_VERSION));

        // Mark this node as currently connected, so we update its timestamp later.
        if (pfrom->fNetworkNode) {
            LOCK(cs_main);
            State(pfrom->GetId())->fCurrentlyConnected = true;
        }
    }


    // Disconnect existing peer connection when:
    // 1. The version message has been received
    // 2. Peer version is below the minimum version for the current epoch
    else if (pfrom->nVersion < chainparams.GetConsensus().vUpgrades[
        CurrentEpoch(GetHeight(), chainparams.GetConsensus())].nProtocolVersion &&
        !(
            chainparams.NetworkIDString() == "regtest" &&
            !GetBoolArg("-nurejectoldversions", DEFAULT_NU_REJECT_OLD_VERSIONS)
        )
    ) {
        LogPrintf("peer=%d using obsolete version %i; disconnecting\n", pfrom->id, pfrom->nVersion);
        pfrom->PushMessage("reject", strCommand, REJECT_OBSOLETE,
                            strprintf("Version must be %d or greater",
                            chainparams.GetConsensus().vUpgrades[
                                CurrentEpoch(GetHeight(), chainparams.GetConsensus())].nProtocolVersion));
        pfrom->fDisconnect = true;
        return false;
    }


    else if (strCommand == "addr")
    {
        vector<CAddress> vAddr;
        vRecv >> vAddr;

        // Don't want addr from older versions unless seeding
        if (pfrom->nVersion < CADDR_TIME_VERSION && addrman.size() > 1000)
            return true;
        if (vAddr.size() > 1000)
        {
            Misbehaving(pfrom->GetId(), 20);
            return error("message addr size() = %u", vAddr.size());
        }

        // Store the new addresses
        vector<CAddress> vAddrOk;
        int64_t nNow = GetTime();
        int64_t nSince = nNow - 10 * 60;
        BOOST_FOREACH(CAddress& addr, vAddr)
        {
            boost::this_thread::interruption_point();

            if (addr.nTime <= 100000000 || addr.nTime > nNow + 10 * 60)
                addr.nTime = nNow - 5 * 24 * 60 * 60;
            pfrom->AddAddressKnown(addr);
            bool fReachable = IsReachable(addr);
            if (addr.nTime > nSince && !pfrom->fGetAddr && vAddr.size() <= 10 && addr.IsRoutable())
            {
                // Relay to a limited number of other nodes
                {
                    LOCK(cs_vNodes);
                    // Use deterministic randomness to send to the same nodes for 24 hours
                    // at a time so the addrKnowns of the chosen nodes prevent repeats
                    static uint256 hashSalt;
                    if (hashSalt.IsNull())
                        hashSalt = GetRandHash();
                    uint64_t hashAddr = addr.GetHash();
                    uint256 hashRand = ArithToUint256(UintToArith256(hashSalt) ^ (hashAddr<<32) ^ ((GetTime()+hashAddr)/(24*60*60)));
                    hashRand = Hash(BEGIN(hashRand), END(hashRand));
                    multimap<uint256, CNode*> mapMix;
                    FastRandomContext insecure_rand;
                    BOOST_FOREACH(CNode* pnode, vNodes)
                    {
                        if (pnode->nVersion < CADDR_TIME_VERSION)
                            continue;
                        unsigned int nPointer;
                        memcpy(&nPointer, &pnode, sizeof(nPointer));
                        uint256 hashKey = ArithToUint256(UintToArith256(hashRand) ^ nPointer);
                        hashKey = Hash(BEGIN(hashKey), END(hashKey));
                        mapMix.insert(make_pair(hashKey, pnode));
                    }
                    int nRelayNodes = fReachable ? 2 : 1; // limited relaying of addresses outside our network(s)
                    for (multimap<uint256, CNode*>::iterator mi = mapMix.begin(); mi != mapMix.end() && nRelayNodes-- > 0; ++mi)
                        ((*mi).second)->PushAddress(addr, insecure_rand);
                }
            }
            // Do not store addresses outside our network
            if (fReachable)
                vAddrOk.push_back(addr);
        }
        addrman.Add(vAddrOk, pfrom->addr, 2 * 60 * 60);
        if (vAddr.size() < 1000)
            pfrom->fGetAddr = false;
        if (pfrom->fOneShot)
            pfrom->fDisconnect = true;
    }


    else if (strCommand == "inv")
    {
        vector<CInv> vInv;
        vRecv >> vInv;
        if (vInv.size() > MAX_INV_SZ)
        {
            Misbehaving(pfrom->GetId(), 20);
            return error("message inv size() = %u", vInv.size());
        }

        LOCK(cs_main);

        std::vector<CInv> vToFetch;

        for (unsigned int nInv = 0; nInv < vInv.size(); nInv++)
        {
            const CInv &inv = vInv[nInv];

            boost::this_thread::interruption_point();
            pfrom->AddInventoryKnown(inv);

            bool fAlreadyHave = AlreadyHave(inv);
            LogPrint("net", "got inv: %s  %s peer=%d\n", inv.ToString(), fAlreadyHave ? "have" : "new", pfrom->id);

            if (!fAlreadyHave && !fImporting && !fReindex && inv.type != MSG_BLOCK)
                pfrom->AskFor(inv);

            if (inv.type == MSG_BLOCK) {
                UpdateBlockAvailability(pfrom->GetId(), inv.hash);
                if (!fAlreadyHave && !fImporting && !fReindex && !mapBlocksInFlight.count(inv.hash)) {
                    // First request the headers preceding the announced block. In the normal fully-synced
                    // case where a new block is announced that succeeds the current tip (no reorganization),
                    // there are no such headers.
                    // Secondly, and only when we are close to being synced, we request the announced block directly,
                    // to avoid an extra round-trip. Note that we must *first* ask for the headers, so by the
                    // time the block arrives, the header chain leading up to it is already validated. Not
                    // doing this will result in the received block being rejected as an orphan in case it is
                    // not a direct successor.
                    pfrom->PushMessage("getheaders", chainActive.GetLocator(pindexBestHeader), inv.hash);
                    CNodeState *nodestate = State(pfrom->GetId());

                    if (chainActive.Tip()->GetBlockTime() > GetTime() - chainparams.GetConsensus().PoWTargetSpacing(pindexBestHeader->nHeight) * 20 &&
                        nodestate->nBlocksInFlight < MAX_BLOCKS_IN_TRANSIT_PER_PEER) {
                        vToFetch.push_back(inv);
                        // Mark block as in flight already, even though the actual "getdata" message only goes out
                        // later (within the same cs_main lock, though).
                        MarkBlockAsInFlight(pfrom->GetId(), inv.hash, chainparams.GetConsensus());
                    }
                    LogPrint("net", "getheaders (%d) %s to peer=%d\n", pindexBestHeader->nHeight, inv.hash.ToString(), pfrom->id);
                }
            }

            // Track requests for our stuff
            GetMainSignals().Inventory(inv.hash);

            if (pfrom->nSendSize > (SendBufferSize() * 2)) {
                Misbehaving(pfrom->GetId(), 50);
                return error("send buffer size() = %u", pfrom->nSendSize);
            }
        }

        if (!vToFetch.empty())
            pfrom->PushMessage("getdata", vToFetch);
    }


    else if (strCommand == "getdata")
    {
        vector<CInv> vInv;
        vRecv >> vInv;
        if (vInv.size() > MAX_INV_SZ)
        {
            Misbehaving(pfrom->GetId(), 20);
            return error("message getdata size() = %u", vInv.size());
        }

        if (fDebug || (vInv.size() != 1))
            LogPrint("net", "received getdata (%u invsz) peer=%d\n", vInv.size(), pfrom->id);

        if ((fDebug && vInv.size() > 0) || (vInv.size() == 1))
            LogPrint("net", "received getdata for: %s peer=%d\n", vInv[0].ToString(), pfrom->id);

        pfrom->vRecvGetData.insert(pfrom->vRecvGetData.end(), vInv.begin(), vInv.end());
        ProcessGetData(pfrom, chainparams.GetConsensus());
    }


    else if (strCommand == "getblocks")
    {
        CBlockLocator locator;
        uint256 hashStop;
        vRecv >> locator >> hashStop;

        LOCK(cs_main);

        // Find the last block the caller has in the main chain
        CBlockIndex* pindex = FindForkInGlobalIndex(chainActive, locator);

        // Send the rest of the chain
        if (pindex)
            pindex = chainActive.Next(pindex);
        int nLimit = 500;
        LogPrint("net", "getblocks %d to %s limit %d from peer=%d\n", (pindex ? pindex->nHeight : -1), hashStop.IsNull() ? "end" : hashStop.ToString(), nLimit, pfrom->id);
        for (; pindex; pindex = chainActive.Next(pindex))
        {
            if (pindex->GetBlockHash() == hashStop)
            {
                LogPrint("net", "  getblocks stopping at %d %s\n", pindex->nHeight, pindex->GetBlockHash().ToString());
                break;
            }
            // If pruning, don't inv blocks unless we have on disk and are likely to still have
            // for some reasonable time window (1 hour) that block relay might require.
            const int nPrunedBlocksLikelyToHave = MIN_BLOCKS_TO_KEEP - 3600 / chainparams.GetConsensus().PoWTargetSpacing(pindex->nHeight);
            if (fPruneMode && (!(pindex->nStatus & BLOCK_HAVE_DATA) || pindex->nHeight <= chainActive.Tip()->nHeight - nPrunedBlocksLikelyToHave))
            {
                LogPrint("net", " getblocks stopping, pruned or too old block at %d %s\n", pindex->nHeight, pindex->GetBlockHash().ToString());
                break;
            }
            pfrom->PushInventory(CInv(MSG_BLOCK, pindex->GetBlockHash()));
            if (--nLimit <= 0)
            {
                // When this block is requested, we'll send an inv that'll
                // trigger the peer to getblocks the next batch of inventory.
                LogPrint("net", "  getblocks stopping at limit %d %s\n", pindex->nHeight, pindex->GetBlockHash().ToString());
                pfrom->hashContinue = pindex->GetBlockHash();
                break;
            }
        }
    }


    else if (strCommand == "getheaders")
    {
        CBlockLocator locator;
        uint256 hashStop;
        vRecv >> locator >> hashStop;

        LOCK(cs_main);

        if (IsInitialBlockDownload(chainparams))
            return true;

        CBlockIndex* pindex = NULL;
        if (locator.IsNull())
        {
            // If locator is null, return the hashStop block
            BlockMap::iterator mi = mapBlockIndex.find(hashStop);
            if (mi == mapBlockIndex.end())
                return true;
            pindex = (*mi).second;
        }
        else
        {
            // Find the last block the caller has in the main chain
            pindex = FindForkInGlobalIndex(chainActive, locator);
            if (pindex)
                pindex = chainActive.Next(pindex);
        }

        // we must use CBlocks, as CBlockHeaders won't include the 0x00 nTx count at the end
        vector<CBlock> vHeaders;
        int nLimit = MAX_HEADERS_RESULTS;
        LogPrint("net", "getheaders %d to %s from peer=%d\n", (pindex ? pindex->nHeight : -1), hashStop.ToString(), pfrom->id);
        for (; pindex; pindex = chainActive.Next(pindex))
        {
            vHeaders.push_back(pindex->GetBlockHeader());
            if (--nLimit <= 0 || pindex->GetBlockHash() == hashStop)
                break;
        }
        pfrom->PushMessage("headers", vHeaders);
    }


    else if (strCommand == "tx")
    {
        vector<uint256> vWorkQueue;
        vector<uint256> vEraseQueue;
        CTransaction tx;
        vRecv >> tx;

        CInv inv(MSG_TX, tx.GetHash());
        pfrom->AddInventoryKnown(inv);

        LOCK(cs_main);

        bool fMissingInputs = false;
        CValidationState state;

        pfrom->setAskFor.erase(inv.hash);
        mapAlreadyAskedFor.erase(inv);

        if (!AlreadyHave(inv) && AcceptToMemoryPool(mempool, state, tx, true, &fMissingInputs))
        {
            mempool.check(pcoinsTip);
            RelayTransaction(tx);
            vWorkQueue.push_back(inv.hash);

            LogPrint("mempool", "AcceptToMemoryPool: peer=%d %s: accepted %s (poolsz %u)\n",
                pfrom->id, pfrom->cleanSubVer,
                tx.GetHash().ToString(),
                mempool.mapTx.size());

            // Recursively process any orphan transactions that depended on this one
            set<NodeId> setMisbehaving;
            for (unsigned int i = 0; i < vWorkQueue.size(); i++)
            {
                map<uint256, set<uint256> >::iterator itByPrev = mapOrphanTransactionsByPrev.find(vWorkQueue[i]);
                if (itByPrev == mapOrphanTransactionsByPrev.end())
                    continue;
                for (set<uint256>::iterator mi = itByPrev->second.begin();
                     mi != itByPrev->second.end();
                     ++mi)
                {
                    const uint256& orphanHash = *mi;
                    const CTransaction& orphanTx = mapOrphanTransactions[orphanHash].tx;
                    NodeId fromPeer = mapOrphanTransactions[orphanHash].fromPeer;
                    bool fMissingInputs2 = false;
                    // Use a dummy CValidationState so someone can't setup nodes to counter-DoS based on orphan
                    // resolution (that is, feeding people an invalid transaction based on LegitTxX in order to get
                    // anyone relaying LegitTxX banned)
                    CValidationState stateDummy;


                    if (setMisbehaving.count(fromPeer))
                        continue;
                    if (AcceptToMemoryPool(mempool, stateDummy, orphanTx, true, &fMissingInputs2))
                    {
                        LogPrint("mempool", "   accepted orphan tx %s\n", orphanHash.ToString());
                        RelayTransaction(orphanTx);
                        vWorkQueue.push_back(orphanHash);
                        vEraseQueue.push_back(orphanHash);
                    }
                    else if (!fMissingInputs2)
                    {
                        int nDos = 0;
                        if (stateDummy.IsInvalid(nDos) && nDos > 0)
                        {
                            // Punish peer that gave us an invalid orphan tx
                            Misbehaving(fromPeer, nDos);
                            setMisbehaving.insert(fromPeer);
                            LogPrint("mempool", "   invalid orphan tx %s\n", orphanHash.ToString());
                        }
                        // Has inputs but not accepted to mempool
                        // Probably non-standard or insufficient fee/priority
                        LogPrint("mempool", "   removed orphan tx %s\n", orphanHash.ToString());
                        vEraseQueue.push_back(orphanHash);
                        assert(recentRejects);
                        recentRejects->insert(orphanHash);
                    }
                    mempool.check(pcoinsTip);
                }
            }

            BOOST_FOREACH(uint256 hash, vEraseQueue)
                EraseOrphanTx(hash);
        }
        // TODO: currently, prohibit joinsplits and shielded spends/outputs from entering mapOrphans
        else if (fMissingInputs &&
                 tx.vJoinSplit.empty() &&
                 tx.vShieldedSpend.empty() &&
                 tx.vShieldedOutput.empty())
        {
            AddOrphanTx(tx, pfrom->GetId());

            // DoS prevention: do not allow mapOrphanTransactions to grow unbounded
            unsigned int nMaxOrphanTx = (unsigned int)std::max((int64_t)0, GetArg("-maxorphantx", DEFAULT_MAX_ORPHAN_TRANSACTIONS));
            unsigned int nEvicted = LimitOrphanTxSize(nMaxOrphanTx);
            if (nEvicted > 0)
                LogPrint("mempool", "mapOrphan overflow, removed %u tx\n", nEvicted);
        } else {
            assert(recentRejects);
            recentRejects->insert(tx.GetHash());

            if (pfrom->fWhitelisted) {
                // Always relay transactions received from whitelisted peers, even
                // if they were already in the mempool or rejected from it due
                // to policy, allowing the node to function as a gateway for
                // nodes hidden behind it.
                //
                // Never relay transactions that we would assign a non-zero DoS
                // score for, as we expect peers to do the same with us in that
                // case.
                int nDoS = 0;
                if (!state.IsInvalid(nDoS) || nDoS == 0) {
                    LogPrintf("Force relaying tx %s from whitelisted peer=%d\n", tx.GetHash().ToString(), pfrom->id);
                    RelayTransaction(tx);
                } else {
                    LogPrintf("Not relaying invalid transaction %s from whitelisted peer=%d (%s (code %d))\n",
                        tx.GetHash().ToString(), pfrom->id, state.GetRejectReason(), state.GetRejectCode());
                }
            }
        }
        int nDoS = 0;
        if (state.IsInvalid(nDoS))
        {
            LogPrint("mempool", "%s from peer=%d %s was not accepted into the memory pool: %s\n", tx.GetHash().ToString(),
                pfrom->id, pfrom->cleanSubVer,
                state.GetRejectReason());
            pfrom->PushMessage("reject", strCommand, state.GetRejectCode(),
                               state.GetRejectReason().substr(0, MAX_REJECT_MESSAGE_LENGTH), inv.hash);
            if (nDoS > 0)
                Misbehaving(pfrom->GetId(), nDoS);
        }
    }


    else if (strCommand == "headers" && !fImporting && !fReindex) // Ignore headers received while importing
    {
        std::vector<CBlockHeader> headers;

        // Bypass the normal CBlock deserialization, as we don't want to risk deserializing 2000 full blocks.
        unsigned int nCount = ReadCompactSize(vRecv);
        if (nCount > MAX_HEADERS_RESULTS) {
            Misbehaving(pfrom->GetId(), 20);
            return error("headers message size = %u", nCount);
        }
        headers.resize(nCount);
        for (unsigned int n = 0; n < nCount; n++) {
            vRecv >> headers[n];
            ReadCompactSize(vRecv); // ignore tx count; assume it is 0.
        }

        LOCK(cs_main);

        if (nCount == 0) {
            // Nothing interesting. Stop asking this peer for more headers.
            return true;
        }

        CBlockIndex *pindexLast = NULL;
        BOOST_FOREACH(const CBlockHeader& header, headers) {
            CValidationState state;
            if (pindexLast != NULL && header.hashPrevBlock != pindexLast->GetBlockHash()) {
                Misbehaving(pfrom->GetId(), 20);
                return error("non-continuous headers sequence");
            }
            if (!AcceptBlockHeader(header, state, chainparams, &pindexLast)) {
                int nDoS;
                if (state.IsInvalid(nDoS)) {
                    if (nDoS > 0)
                        Misbehaving(pfrom->GetId(), nDoS);
                    return error("invalid header received");
                }
            }
        }

        if (pindexLast)
            UpdateBlockAvailability(pfrom->GetId(), pindexLast->GetBlockHash());

        if (nCount == MAX_HEADERS_RESULTS && pindexLast) {
            // Headers message had its maximum size; the peer may have more headers.
            // TODO: optimize: if pindexLast is an ancestor of chainActive.Tip or pindexBestHeader, continue
            // from there instead.
            LogPrint("net", "more getheaders (%d) to send to peer=%d (startheight:%d)\n", pindexLast->nHeight, pfrom->id, pfrom->nStartingHeight);
            pfrom->PushMessage("getheaders", chainActive.GetLocator(pindexLast), uint256());
        }

        CheckBlockIndex(chainparams.GetConsensus());
    }

    else if (strCommand == "block" && !fImporting && !fReindex) // Ignore blocks received while importing
    {
        CBlock block;
        vRecv >> block;

        CInv inv(MSG_BLOCK, block.GetHash());
        LogPrint("net", "received block %s peer=%d\n", inv.hash.ToString(), pfrom->id);

        pfrom->AddInventoryKnown(inv);

        CValidationState state;
        // Process all blocks from whitelisted peers, even if not requested,
        // unless we're still syncing with the network.
        // Such an unrequested block may still be processed, subject to the
        // conditions in AcceptBlock().
        bool forceProcessing = pfrom->fWhitelisted && !IsInitialBlockDownload(chainparams);
        ProcessNewBlock(state, chainparams, pfrom, &block, forceProcessing, NULL);
        int nDoS;
        if (state.IsInvalid(nDoS)) {
            pfrom->PushMessage("reject", strCommand, state.GetRejectCode(),
                               state.GetRejectReason().substr(0, MAX_REJECT_MESSAGE_LENGTH), inv.hash);
            if (nDoS > 0) {
                LOCK(cs_main);
                Misbehaving(pfrom->GetId(), nDoS);
            }
        }

    }


    // This asymmetric behavior for inbound and outbound connections was introduced
    // to prevent a fingerprinting attack: an attacker can send specific fake addresses
    // to users' AddrMan and later request them by sending getaddr messages.
    // Making nodes which are behind NAT and can only make outgoing connections ignore
    // the getaddr message mitigates the attack.
    else if ((strCommand == "getaddr") && (pfrom->fInbound))
    {
        // Only send one GetAddr response per connection to reduce resource waste
        //  and discourage addr stamping of INV announcements.
        if (pfrom->fSentAddr) {
            LogPrint("net", "Ignoring repeated \"getaddr\". peer=%d\n", pfrom->id);
            return true;
        }
        pfrom->fSentAddr = true;

        pfrom->vAddrToSend.clear();
        vector<CAddress> vAddr = addrman.GetAddr();
        FastRandomContext insecure_rand;
        BOOST_FOREACH(const CAddress &addr, vAddr)
            pfrom->PushAddress(addr, insecure_rand);
    }


    else if (strCommand == "mempool")
    {
        int currentHeight = GetHeight();

        LOCK2(cs_main, pfrom->cs_filter);

        std::vector<uint256> vtxid;
        mempool.queryHashes(vtxid);
        vector<CInv> vInv;
        BOOST_FOREACH(uint256& hash, vtxid) {
            CTransaction tx;
            bool fInMemPool = mempool.lookup(hash, tx);
            if (fInMemPool && IsExpiringSoonTx(tx, currentHeight + 1)) {
                continue;
            }

            CInv inv(MSG_TX, hash);
            if (pfrom->pfilter) {
                if (!fInMemPool) continue; // another thread removed since queryHashes, maybe...
                if (!pfrom->pfilter->IsRelevantAndUpdate(tx)) continue;
            }
            vInv.push_back(inv);
            if (vInv.size() == MAX_INV_SZ) {
                pfrom->PushMessage("inv", vInv);
                vInv.clear();
            }
        }
        if (vInv.size() > 0)
            pfrom->PushMessage("inv", vInv);
    }


    else if (strCommand == "ping")
    {
        if (pfrom->nVersion > BIP0031_VERSION)
        {
            uint64_t nonce = 0;
            vRecv >> nonce;
            // Echo the message back with the nonce. This allows for two useful features:
            //
            // 1) A remote node can quickly check if the connection is operational
            // 2) Remote nodes can measure the latency of the network thread. If this node
            //    is overloaded it won't respond to pings quickly and the remote node can
            //    avoid sending us more work, like chain download requests.
            //
            // The nonce stops the remote getting confused between different pings: without
            // it, if the remote node sends a ping once per second and this node takes 5
            // seconds to respond to each, the 5th ping the remote sends would appear to
            // return very quickly.
            pfrom->PushMessage("pong", nonce);
        }
    }


    else if (strCommand == "pong")
    {
        int64_t pingUsecEnd = nTimeReceived;
        uint64_t nonce = 0;
        size_t nAvail = vRecv.in_avail();
        bool bPingFinished = false;
        std::string sProblem;

        if (nAvail >= sizeof(nonce)) {
            vRecv >> nonce;

            // Only process pong message if there is an outstanding ping (old ping without nonce should never pong)
            if (pfrom->nPingNonceSent != 0) {
                if (nonce == pfrom->nPingNonceSent) {
                    // Matching pong received, this ping is no longer outstanding
                    bPingFinished = true;
                    int64_t pingUsecTime = pingUsecEnd - pfrom->nPingUsecStart;
                    if (pingUsecTime > 0) {
                        // Successful ping time measurement, replace previous
                        pfrom->nPingUsecTime = pingUsecTime;
                        pfrom->nMinPingUsecTime = std::min(pfrom->nMinPingUsecTime, pingUsecTime);
                    } else {
                        // This should never happen
                        sProblem = "Timing mishap";
                    }
                } else {
                    // Nonce mismatches are normal when pings are overlapping
                    sProblem = "Nonce mismatch";
                    if (nonce == 0) {
                        // This is most likely a bug in another implementation somewhere; cancel this ping
                        bPingFinished = true;
                        sProblem = "Nonce zero";
                    }
                }
            } else {
                sProblem = "Unsolicited pong without ping";
            }
        } else {
            // This is most likely a bug in another implementation somewhere; cancel this ping
            bPingFinished = true;
            sProblem = "Short payload";
        }

        if (!(sProblem.empty())) {
            LogPrint("net", "pong peer=%d %s: %s, %x expected, %x received, %u bytes\n",
                pfrom->id,
                pfrom->cleanSubVer,
                sProblem,
                pfrom->nPingNonceSent,
                nonce,
                nAvail);
        }
        if (bPingFinished) {
            pfrom->nPingNonceSent = 0;
        }
    }


    else if (fAlerts && strCommand == "alert")
    {
        CAlert alert;
        vRecv >> alert;

        uint256 alertHash = alert.GetHash();
        if (pfrom->setKnown.count(alertHash) == 0)
        {
            if (alert.ProcessAlert(chainparams.AlertKey()))
            {
                // Relay
                pfrom->setKnown.insert(alertHash);
                {
                    LOCK(cs_vNodes);
                    BOOST_FOREACH(CNode* pnode, vNodes)
                        alert.RelayTo(pnode);
                }
            }
            else {
                // Small DoS penalty so peers that send us lots of
                // duplicate/expired/invalid-signature/whatever alerts
                // eventually get banned.
                // This isn't a Misbehaving(100) (immediate ban) because the
                // peer might be an older or different implementation with
                // a different signature key, etc.
                Misbehaving(pfrom->GetId(), 10);
            }
        }
    }


    else if (!(nLocalServices & NODE_BLOOM) &&
              (strCommand == "filterload" ||
               strCommand == "filteradd"))
    {
        if (pfrom->nVersion >= NO_BLOOM_VERSION) {
            Misbehaving(pfrom->GetId(), 100);
            return false;
        } else if (GetBoolArg("-enforcenodebloom", DEFAULT_ENFORCENODEBLOOM)) {
            pfrom->fDisconnect = true;
            return false;
        }
    }


    else if (strCommand == "filterload")
    {
        CBloomFilter filter;
        vRecv >> filter;

        if (!filter.IsWithinSizeConstraints())
            // There is no excuse for sending a too-large filter
            Misbehaving(pfrom->GetId(), 100);
        else
        {
            LOCK(pfrom->cs_filter);
            delete pfrom->pfilter;
            pfrom->pfilter = new CBloomFilter(filter);
            pfrom->pfilter->UpdateEmptyFull();
        }
        pfrom->fRelayTxes = true;
    }


    else if (strCommand == "filteradd")
    {
        vector<unsigned char> vData;
        vRecv >> vData;

        // Nodes must NEVER send a data item > 520 bytes (the max size for a script data object,
        // and thus, the maximum size any matched object can have) in a filteradd message
        if (vData.size() > MAX_SCRIPT_ELEMENT_SIZE)
        {
            Misbehaving(pfrom->GetId(), 100);
        } else {
            LOCK(pfrom->cs_filter);
            if (pfrom->pfilter)
                pfrom->pfilter->insert(vData);
            else
                Misbehaving(pfrom->GetId(), 100);
        }
    }


    else if (strCommand == "filterclear")
    {
        LOCK(pfrom->cs_filter);
        if (nLocalServices & NODE_BLOOM) {
            delete pfrom->pfilter;
            pfrom->pfilter = new CBloomFilter();
        }
        pfrom->fRelayTxes = true;
    }


    else if (strCommand == "reject")
    {
        if (fDebug) {
            try {
                string strMsg; unsigned char ccode; string strReason;
                vRecv >> LIMITED_STRING(strMsg, CMessageHeader::COMMAND_SIZE) >> ccode >> LIMITED_STRING(strReason, MAX_REJECT_MESSAGE_LENGTH);

                ostringstream ss;
                ss << strMsg << " code " << itostr(ccode) << ": " << strReason;

                if (strMsg == "block" || strMsg == "tx")
                {
                    uint256 hash;
                    vRecv >> hash;
                    ss << ": hash " << hash.ToString();
                }
                LogPrint("net", "Reject %s\n", SanitizeString(ss.str()));
            } catch (const std::ios_base::failure&) {
                // Avoid feedback loops by preventing reject messages from triggering a new reject message.
                LogPrint("net", "Unparseable reject message received\n");
            }
        }
    }

    else if (strCommand == "notfound") {
        // We do not care about the NOTFOUND message, but logging an Unknown Command
        // message would be undesirable as we transmit it ourselves.
    }

    else {
        // Ignore unknown commands for extensibility
        LogPrint("net", "Unknown command \"%s\" from peer=%d\n", SanitizeString(strCommand), pfrom->id);
    }



    return true;
}

// requires LOCK(cs_vRecvMsg)
bool ProcessMessages(CNode* pfrom)
{
    const CChainParams& chainparams = Params();
    //if (fDebug)
    //    LogPrintf("%s(%u messages)\n", __func__, pfrom->vRecvMsg.size());

    //
    // Message format
    //  (4) message start
    //  (12) command
    //  (4) size
    //  (4) checksum
    //  (x) data
    //
    bool fOk = true;

    if (!pfrom->vRecvGetData.empty())
        ProcessGetData(pfrom, chainparams.GetConsensus());

    // this maintains the order of responses
    if (!pfrom->vRecvGetData.empty()) return fOk;

    std::deque<CNetMessage>::iterator it = pfrom->vRecvMsg.begin();
    while (!pfrom->fDisconnect && it != pfrom->vRecvMsg.end()) {
        // Don't bother if send buffer is too full to respond anyway
        if (pfrom->nSendSize >= SendBufferSize())
            break;

        // get next message
        CNetMessage& msg = *it;

        //if (fDebug)
        //    LogPrintf("%s(message %u msgsz, %u bytes, complete:%s)\n", __func__,
        //            msg.hdr.nMessageSize, msg.vRecv.size(),
        //            msg.complete() ? "Y" : "N");

        // end, if an incomplete message is found
        if (!msg.complete())
            break;

        // at this point, any failure means we can delete the current message
        it++;

        // Scan for message start
        if (memcmp(msg.hdr.pchMessageStart, chainparams.MessageStart(), MESSAGE_START_SIZE) != 0) {
            LogPrintf("PROCESSMESSAGE: INVALID MESSAGESTART %s peer=%d\n", SanitizeString(msg.hdr.GetCommand()), pfrom->id);
            fOk = false;
            break;
        }

        // Read header
        CMessageHeader& hdr = msg.hdr;
        if (!hdr.IsValid(chainparams.MessageStart()))
        {
            LogPrintf("PROCESSMESSAGE: ERRORS IN HEADER %s peer=%d\n", SanitizeString(hdr.GetCommand()), pfrom->id);
            continue;
        }
        string strCommand = hdr.GetCommand();

        // Message size
        unsigned int nMessageSize = hdr.nMessageSize;

        // Checksum
        CDataStream& vRecv = msg.vRecv;
        uint256 hash = Hash(vRecv.begin(), vRecv.begin() + nMessageSize);
        unsigned int nChecksum = ReadLE32((unsigned char*)&hash);
        if (nChecksum != hdr.nChecksum)
        {
            LogPrintf("%s(%s, %u bytes): CHECKSUM ERROR nChecksum=%08x hdr.nChecksum=%08x\n", __func__,
               SanitizeString(strCommand), nMessageSize, nChecksum, hdr.nChecksum);
            continue;
        }

        // Process message
        bool fRet = false;
        try
        {
            fRet = ProcessMessage(pfrom, strCommand, vRecv, msg.nTime);
            boost::this_thread::interruption_point();
        }
        catch (const std::ios_base::failure& e)
        {
            pfrom->PushMessage("reject", strCommand, REJECT_MALFORMED, string("error parsing message"));
            if (strstr(e.what(), "end of data"))
            {
                // Allow exceptions from under-length message on vRecv
                LogPrintf("%s(%s, %u bytes): Exception '%s' caught, normally caused by a message being shorter than its stated length\n", __func__, SanitizeString(strCommand), nMessageSize, e.what());
            }
            else if (strstr(e.what(), "size too large"))
            {
                // Allow exceptions from over-long size
                LogPrintf("%s(%s, %u bytes): Exception '%s' caught\n", __func__, SanitizeString(strCommand), nMessageSize, e.what());
            }
            else
            {
                PrintExceptionContinue(&e, "ProcessMessages()");
            }
        }
        catch (const boost::thread_interrupted&) {
            throw;
        }
        catch (const std::exception& e) {
            PrintExceptionContinue(&e, "ProcessMessages()");
        } catch (...) {
            PrintExceptionContinue(NULL, "ProcessMessages()");
        }

        if (!fRet)
            LogPrintf("%s(%s, %u bytes) FAILED peer=%d\n", __func__, SanitizeString(strCommand), nMessageSize, pfrom->id);

        break;
    }

    // In case the connection got shut down, its receive buffer was wiped
    if (!pfrom->fDisconnect)
        pfrom->vRecvMsg.erase(pfrom->vRecvMsg.begin(), it);

    return fOk;
}


bool SendMessages(CNode* pto, bool fSendTrickle)
{
    const CChainParams& chainParams = Params();
    const Consensus::Params& consensusParams = chainParams.GetConsensus();
    {
        // Don't send anything until we get its version message
        if (pto->nVersion == 0)
            return true;

        //
        // Message: ping
        //
        bool pingSend = false;
        if (pto->fPingQueued) {
            // RPC ping request by user
            pingSend = true;
        }
        if (pto->nPingNonceSent == 0 && pto->nPingUsecStart + PING_INTERVAL * 1000000 < GetTimeMicros()) {
            // Ping automatically sent as a latency probe & keepalive.
            pingSend = true;
        }
        if (pingSend) {
            uint64_t nonce = 0;
            while (nonce == 0) {
                GetRandBytes((unsigned char*)&nonce, sizeof(nonce));
            }
            pto->fPingQueued = false;
            pto->nPingUsecStart = GetTimeMicros();
            if (pto->nVersion > BIP0031_VERSION) {
                pto->nPingNonceSent = nonce;
                pto->PushMessage("ping", nonce);
            } else {
                // Peer is too old to support ping command with nonce, pong will never arrive.
                pto->nPingNonceSent = 0;
                pto->PushMessage("ping");
            }
        }

        TRY_LOCK(cs_main, lockMain); // Acquire cs_main for IsInitialBlockDownload() and CNodeState()
        if (!lockMain)
            return true;

        // Address refresh broadcast
        static int64_t nLastRebroadcast;
        if (!IsInitialBlockDownload(chainParams) && (GetTime() - nLastRebroadcast > 24 * 60 * 60))
        {
            LOCK(cs_vNodes);
            BOOST_FOREACH(CNode* pnode, vNodes)
            {
                // Periodically clear addrKnown to allow refresh broadcasts
                if (nLastRebroadcast)
                    pnode->addrKnown.reset();

                // Rebroadcast our address
                AdvertizeLocal(pnode);
            }
            if (!vNodes.empty())
                nLastRebroadcast = GetTime();
        }

        //
        // Message: addr
        //
        if (fSendTrickle)
        {
            vector<CAddress> vAddr;
            vAddr.reserve(pto->vAddrToSend.size());
            BOOST_FOREACH(const CAddress& addr, pto->vAddrToSend)
            {
                if (!pto->addrKnown.contains(addr.GetKey()))
                {
                    pto->addrKnown.insert(addr.GetKey());
                    vAddr.push_back(addr);
                    // receiver rejects addr messages larger than 1000
                    if (vAddr.size() >= 1000)
                    {
                        pto->PushMessage("addr", vAddr);
                        vAddr.clear();
                    }
                }
            }
            pto->vAddrToSend.clear();
            if (!vAddr.empty())
                pto->PushMessage("addr", vAddr);
        }

        CNodeState &state = *State(pto->GetId());
        if (state.fShouldBan) {
            if (pto->fWhitelisted)
                LogPrintf("Warning: not punishing whitelisted peer %s!\n", pto->addr.ToString());
            else {
                pto->fDisconnect = true;
                if (pto->addr.IsLocal())
                    LogPrintf("Warning: not banning local peer %s!\n", pto->addr.ToString());
                else
                {
                    CNode::Ban(pto->addr);
                }
            }
            state.fShouldBan = false;
        }

        BOOST_FOREACH(const CBlockReject& reject, state.rejects)
            pto->PushMessage("reject", (string)"block", reject.chRejectCode, reject.strRejectReason, reject.hashBlock);
        state.rejects.clear();

        // Start block sync
        if (pindexBestHeader == NULL)
            pindexBestHeader = chainActive.Tip();
        bool fFetch = state.fPreferredDownload || (nPreferredDownload == 0 && !pto->fClient && !pto->fOneShot); // Download if this is a nice peer, or we have no nice peers and this one might do.
        if (!state.fSyncStarted && !pto->fClient && !fImporting && !fReindex) {
            // Only actively request headers from a single peer, unless we're close to today.
            if ((nSyncStarted == 0 && fFetch) || pindexBestHeader->GetBlockTime() > GetTime() - 24 * 60 * 60) {
                state.fSyncStarted = true;
                nSyncStarted++;
                CBlockIndex *pindexStart = pindexBestHeader->pprev ? pindexBestHeader->pprev : pindexBestHeader;
                LogPrint("net", "initial getheaders (%d) to peer=%d (startheight:%d)\n", pindexStart->nHeight, pto->id, pto->nStartingHeight);
                pto->PushMessage("getheaders", chainActive.GetLocator(pindexStart), uint256());
            }
        }

        // Resend wallet transactions that haven't gotten in a block yet
        // Except during reindex, importing and IBD, when old wallet
        // transactions become unconfirmed and spams other nodes.
        if (!fReindex && !fImporting && !IsInitialBlockDownload(chainParams))
        {
            GetMainSignals().Broadcast(nTimeBestReceived);
        }

        //
        // Message: inventory
        //
        vector<CInv> vInv;
        vector<CInv> vInvWait;
        {
            LOCK(pto->cs_inventory);
            vInv.reserve(pto->vInventoryToSend.size());
            vInvWait.reserve(pto->vInventoryToSend.size());
            BOOST_FOREACH(const CInv& inv, pto->vInventoryToSend)
            {
                if (pto->setInventoryKnown.count(inv))
                    continue;

                // trickle out tx inv to protect privacy
                if (inv.type == MSG_TX && !fSendTrickle)
                {
                    // 1/4 of tx invs blast to all immediately
                    static uint256 hashSalt;
                    if (hashSalt.IsNull())
                        hashSalt = GetRandHash();
                    uint256 hashRand = ArithToUint256(UintToArith256(inv.hash) ^ UintToArith256(hashSalt));
                    hashRand = Hash(BEGIN(hashRand), END(hashRand));
                    bool fTrickleWait = ((UintToArith256(hashRand) & 3) != 0);

                    if (fTrickleWait)
                    {
                        vInvWait.push_back(inv);
                        continue;
                    }
                }

                // returns true if wasn't already contained in the set
                if (pto->setInventoryKnown.insert(inv).second)
                {
                    vInv.push_back(inv);
                    if (vInv.size() >= 1000)
                    {
                        pto->PushMessage("inv", vInv);
                        vInv.clear();
                    }
                }
            }
            pto->vInventoryToSend = vInvWait;
        }
        if (!vInv.empty())
            pto->PushMessage("inv", vInv);

        // Detect whether we're stalling
        int64_t nNow = GetTimeMicros();
        if (!pto->fDisconnect && state.nStallingSince && state.nStallingSince < nNow - 1000000 * BLOCK_STALLING_TIMEOUT) {
            // Stalling only triggers when the block download window cannot move. During normal steady state,
            // the download window should be much larger than the to-be-downloaded set of blocks, so disconnection
            // should only happen during initial block download.
            LogPrintf("Peer=%d is stalling block download, disconnecting\n", pto->id);
            pto->fDisconnect = true;
        }
        // In case there is a block that has been in flight from this peer for (2 + 0.5 * N) times the block interval
        // (with N the number of validated blocks that were in flight at the time it was requested), disconnect due to
        // timeout. We compensate for in-flight blocks to prevent killing off peers due to our own downstream link
        // being saturated. We only count validated in-flight blocks so peers can't advertise non-existing block hashes
        // to unreasonably increase our timeout.
        // We also compare the block download timeout originally calculated against the time at which we'd disconnect
        // if we assumed the block were being requested now (ignoring blocks we've requested from this peer, since we're
        // only looking at this peer's oldest request).  This way a large queue in the past doesn't result in a
        // permanently large window for this block to be delivered (ie if the number of blocks in flight is decreasing
        // more quickly than once every 5 minutes, then we'll shorten the download window for this block).
        if (!pto->fDisconnect && state.vBlocksInFlight.size() > 0) {
            QueuedBlock &queuedBlock = state.vBlocksInFlight.front();
            int64_t nTimeoutIfRequestedNow = GetBlockTimeout(nNow, nQueuedValidatedHeaders - state.nBlocksInFlightValidHeaders, consensusParams, pindexBestHeader->nHeight);
            if (queuedBlock.nTimeDisconnect > nTimeoutIfRequestedNow) {
                LogPrint("net", "Reducing block download timeout for peer=%d block=%s, orig=%d new=%d\n", pto->id, queuedBlock.hash.ToString(), queuedBlock.nTimeDisconnect, nTimeoutIfRequestedNow);
                queuedBlock.nTimeDisconnect = nTimeoutIfRequestedNow;
            }
            if (queuedBlock.nTimeDisconnect < nNow) {
                LogPrintf("Timeout downloading block %s from peer=%d, disconnecting\n", queuedBlock.hash.ToString(), pto->id);
                pto->fDisconnect = true;
            }
        }

        //
        // Message: getdata (blocks)
        //
        vector<CInv> vGetData;
        if (!pto->fDisconnect && !pto->fClient && (fFetch || !IsInitialBlockDownload(chainParams)) && state.nBlocksInFlight < MAX_BLOCKS_IN_TRANSIT_PER_PEER) {
            vector<CBlockIndex*> vToDownload;
            NodeId staller = -1;
            FindNextBlocksToDownload(pto->GetId(), MAX_BLOCKS_IN_TRANSIT_PER_PEER - state.nBlocksInFlight, vToDownload, staller);
            BOOST_FOREACH(CBlockIndex *pindex, vToDownload) {
                vGetData.push_back(CInv(MSG_BLOCK, pindex->GetBlockHash()));
                MarkBlockAsInFlight(pto->GetId(), pindex->GetBlockHash(), consensusParams, pindex);
                LogPrint("net", "Requesting block %s (%d) peer=%d\n", pindex->GetBlockHash().ToString(),
                    pindex->nHeight, pto->id);
            }
            if (state.nBlocksInFlight == 0 && staller != -1) {
                if (State(staller)->nStallingSince == 0) {
                    State(staller)->nStallingSince = nNow;
                    LogPrint("net", "Stall started peer=%d\n", staller);
                }
            }
        }

        //
        // Message: getdata (non-blocks)
        //
        while (!pto->fDisconnect && !pto->mapAskFor.empty() && (*pto->mapAskFor.begin()).first <= nNow)
        {
            const CInv& inv = (*pto->mapAskFor.begin()).second;
            if (!AlreadyHave(inv))
            {
                if (fDebug)
                    LogPrint("net", "Requesting %s peer=%d\n", inv.ToString(), pto->id);
                vGetData.push_back(inv);
                if (vGetData.size() >= 1000)
                {
                    pto->PushMessage("getdata", vGetData);
                    vGetData.clear();
                }
            } else {
                //If we're not going to ask, don't expect a response.
                pto->setAskFor.erase(inv.hash);
            }
            pto->mapAskFor.erase(pto->mapAskFor.begin());
        }
        if (!vGetData.empty())
            pto->PushMessage("getdata", vGetData);

    }
    return true;
}

 std::string CBlockFileInfo::ToString() const {
     return strprintf("CBlockFileInfo(blocks=%u, size=%u, heights=%u...%u, time=%s...%s)", nBlocks, nSize, nHeightFirst, nHeightLast, DateTimeStrFormat("%Y-%m-%d", nTimeFirst), DateTimeStrFormat("%Y-%m-%d", nTimeLast));
 }



static class CMainCleanup
{
public:
    CMainCleanup() {}
    ~CMainCleanup() {
        // block headers
        BlockMap::iterator it1 = mapBlockIndex.begin();
        for (; it1 != mapBlockIndex.end(); it1++)
            delete (*it1).second;
        mapBlockIndex.clear();

        // orphan transactions
        mapOrphanTransactions.clear();
        mapOrphanTransactionsByPrev.clear();
    }
} instance_of_cmaincleanup;


// Set default values of new CMutableTransaction based on consensus rules at given height.
CMutableTransaction CreateNewContextualCMutableTransaction(const Consensus::Params& consensusParams, int nHeight)
{
    CMutableTransaction mtx;
    bool isOverwintered = consensusParams.NetworkUpgradeActive(nHeight, Consensus::UPGRADE_OVERWINTER);
    if (isOverwintered) {
        mtx.fOverwintered = true;
        if (consensusParams.NetworkUpgradeActive(nHeight, Consensus::UPGRADE_SAPLING)) {
            mtx.nVersionGroupId = SAPLING_VERSION_GROUP_ID;
            mtx.nVersion = SAPLING_TX_VERSION;
        } else {
            mtx.nVersionGroupId = OVERWINTER_VERSION_GROUP_ID;
            mtx.nVersion = OVERWINTER_TX_VERSION;
        }
        
        bool blossomActive = consensusParams.NetworkUpgradeActive(nHeight, Consensus::UPGRADE_BLOSSOM);
        unsigned int defaultExpiryDelta = blossomActive ? DEFAULT_POST_BLOSSOM_TX_EXPIRY_DELTA : DEFAULT_PRE_BLOSSOM_TX_EXPIRY_DELTA;
        mtx.nExpiryHeight = nHeight + (expiryDeltaArg ? expiryDeltaArg.get() : defaultExpiryDelta);

        // mtx.nExpiryHeight == 0 is valid for coinbase transactions
        if (mtx.nExpiryHeight <= 0 || mtx.nExpiryHeight >= TX_EXPIRY_HEIGHT_THRESHOLD) {
            throw new std::runtime_error("CreateNewContextualCMutableTransaction: invalid expiry height");
        }

        // NOTE: If the expiry height crosses into an incompatible consensus epoch, and it is changed to the last block
        // of the current epoch, the transaction will be rejected if it falls within the expiring soon threshold of
        // TX_EXPIRING_SOON_THRESHOLD (3) blocks (for DoS mitigation) based on the current height.
        auto nextActivationHeight = NextActivationHeight(nHeight, consensusParams);
        if (nextActivationHeight) {
            mtx.nExpiryHeight = std::min(mtx.nExpiryHeight, static_cast<uint32_t>(nextActivationHeight.get()) - 1);
        }
    }
    return mtx;
}<|MERGE_RESOLUTION|>--- conflicted
+++ resolved
@@ -936,25 +936,16 @@
                 }
 
                 // SaplingNotePlaintext::decrypt() checks note commitment validity.
-<<<<<<< HEAD
-                auto notePlaintext = SaplingNotePlaintext::decrypt(
-=======
-
                 auto encPlaintext = SaplingNotePlaintext::decrypt(
                     chainparams.GetConsensus(),
                     nHeight,
->>>>>>> 701adc38
                     output.encCiphertext,
                     output.ephemeralKey,
                     outPlaintext->esk,
                     outPlaintext->pk_d,
                     output.cmu);
-<<<<<<< HEAD
-
-                if (!notePlaintext) {
-=======
+
                 if (!encPlaintext) {
->>>>>>> 701adc38
                     return state.DoS(
                         DOS_LEVEL_BLOCK,
                         error("CheckTransaction(): coinbase output description has invalid encCiphertext"),
@@ -962,41 +953,18 @@
                         "bad-cb-output-desc-invalid-encct");
                 }
 
-<<<<<<< HEAD
-                // Detect any ZIP 207 shielded funding streams.
+                // ZIP 207: detect shielded funding stream elements
                 if (canopyActive) {
-                    libzcash::SaplingPaymentAddress zaddr(notePlaintext->d, outPlaintext->pk_d);
+                    libzcash::SaplingPaymentAddress zaddr(encPlaintext->d, outPlaintext->pk_d);
                     for (auto it = fundingStreamElements.begin(); it != fundingStreamElements.end(); ++it) {
                         const libzcash::SaplingPaymentAddress* streamAddr = boost::get<libzcash::SaplingPaymentAddress>(&(it->first));
-                        if (streamAddr && zaddr == *streamAddr && notePlaintext->value() == it->second) {
+                        if (streamAddr && zaddr == *streamAddr && encPlaintext->value() == it->second) {
                             fundingStreamElements.erase(it);
                             break;
                         }
                     }
                 }
-            }
-        }
-    }
-
-    // Rules that apply to Canopy or later:
-    if (canopyActive) {
-        if (tx.IsCoinBase()) {
-            // Detect transparent funding streams.
-            for (const CTxOut& output : tx.vout) {
-                for (auto it = fundingStreamElements.begin(); it != fundingStreamElements.end(); ++it) {
-                    const CScript* taddr = boost::get<CScript>(&(it->first));
-                    if (taddr && output.scriptPubKey == *taddr && output.nValue == it->second) {
-                        fundingStreamElements.erase(it);
-                        break;
-                    }
-                }
-            }
-
-            if (!fundingStreamElements.empty()) {
-                std::cout << "\nFunding stream missing at height " << nHeight;
-                return state.DoS(100, error("%s: funding stream missing", __func__),
-                                 REJECT_INVALID, "cb-funding-stream-missing");
-=======
+
                 // ZIP 212: Check that the note plaintexts use the v2 note plaintext
                 // version.
                 // This check compels miners to switch to the new plaintext version
@@ -1008,7 +976,6 @@
                         REJECT_INVALID,
                         "bad-cb-output-desc-invalid-note-plaintext-version");
                 }
->>>>>>> 701adc38
             }
         }
     }
@@ -1018,6 +985,25 @@
         for (const JSDescription& joinsplit : tx.vJoinSplit) {
             if (joinsplit.vpub_old > 0) {
                 return state.DoS(DOS_LEVEL_BLOCK, error("ContextualCheckTransaction(): joinsplit.vpub_old nonzero"), REJECT_INVALID, "bad-txns-vpub_old-nonzero");
+            }
+        }
+
+        if (tx.IsCoinBase()) {
+            // Detect transparent funding streams.
+            for (const CTxOut& output : tx.vout) {
+                for (auto it = fundingStreamElements.begin(); it != fundingStreamElements.end(); ++it) {
+                    const CScript* taddr = boost::get<CScript>(&(it->first));
+                    if (taddr && output.scriptPubKey == *taddr && output.nValue == it->second) {
+                        fundingStreamElements.erase(it);
+                        break;
+                    }
+                }
+            }
+
+            if (!fundingStreamElements.empty()) {
+                std::cout << "\nFunding stream missing at height " << nHeight;
+                return state.DoS(100, error("%s: funding stream missing", __func__),
+                                 REJECT_INVALID, "cb-funding-stream-missing");
             }
         }
     }
